{
	"name": "kilo-code",
	"displayName": "%extension.displayName%",
	"description": "%extension.description%",
<<<<<<< HEAD
	"publisher": "kilocode",
	"version": "4.20.0",
	"icon": "assets/icons/logo-outline-black.png",
=======
	"publisher": "RooVeterinaryInc",
	"version": "3.15.5",
	"icon": "assets/icons/icon.png",
>>>>>>> 936712b2
	"galleryBanner": {
		"color": "#FFFFFF",
		"theme": "light"
	},
	"engines": {
		"vscode": "^1.84.0",
		"node": "20.18.1"
	},
	"author": {
		"name": "Kilo Code"
	},
	"repository": {
		"type": "git",
		"url": "https://github.com/Kilo-Org/kilocode"
	},
	"homepage": "https://kilocode.ai",
	"categories": [
		"AI",
		"Chat",
		"Programming Languages",
		"Education",
		"Snippets",
		"Testing"
	],
	"keywords": [
		"cline",
		"claude",
		"dev",
		"mcp",
		"openrouter",
		"coding",
		"agent",
		"autonomous",
		"chatgpt",
		"sonnet",
		"ai",
		"llama",
		"Kilo Code",
		"kilocode",
		"roocode"
	],
	"activationEvents": [
		"onLanguage",
		"onStartupFinished"
	],
	"main": "./dist/extension.js",
	"contributes": {
		"walkthroughs": [
			{
				"id": "kiloCodeWalkthrough",
				"title": "5 ways Kilo Code helps you code",
				"description": "You now have a personal AI coding assistant.",
				"steps": [
					{
						"id": "welcome",
						"title": "Write code for you",
						"description": "Describe what you want to build. Kilo Code will write it from scratch, generate the files, and run them for you.",
						"media": {
							"markdown": "walkthrough/step1.md"
						}
					},
					{
						"id": "getting-started",
						"title": "Understand your codebase",
						"description": "Need clarity on how something works? Ask Kilo Code about any part of your files and get a clear explanation.",
						"media": {
							"markdown": "walkthrough/step2.md"
						},
						"content": {
							"path": "walkthrough/step2.md"
						}
					},
					{
						"id": "modes",
						"title": "Get things working again",
						"description": "Stuck on an error? Kilo Code can find the issue, fix it, and get your code running.",
						"media": {
							"markdown": "walkthrough/step3.md"
						}
					},
					{
						"id": "code-actions",
						"title": "Plan your logic",
						"description": "Not sure where to start? Map out your logic and structure before writing a single line of code.",
						"media": {
							"markdown": "walkthrough/step4.md"
						}
					},
					{
						"id": "advanced-features",
						"title": "And more",
						"description": "Improve your prompt, add context, or create your own custom modes.",
						"media": {
							"markdown": "walkthrough/step5.md"
						}
					}
				]
			}
		],
		"submenus": [
			{
				"id": "kilo-code.contextMenu",
				"label": "%views.contextMenu.label%"
			},
			{
				"id": "kilo-code.terminalMenu",
				"label": "%views.terminalMenu.label%"
			}
		],
		"viewsContainers": {
			"activitybar": [
				{
					"id": "kilo-code-ActivityBar",
					"title": "%views.activitybar.title%",
					"icon": "assets/icons/kilo.png",
					"when": "isMac"
				}
			]
		},
		"views": {
			"kilo-code-ActivityBar": [
				{
					"type": "webview",
					"id": "kilo-code.SidebarProvider",
					"name": ""
				}
			]
		},
		"commands": [
			{
				"command": "kilo-code.plusButtonClicked",
				"title": "%command.newTask.title%",
				"icon": "$(add)"
			},
			{
				"command": "kilo-code.importSettings",
				"title": "Import Settings",
				"category": "%configuration.title%"
			},
			{
				"command": "kilo-code.exportSettings",
				"title": "Export Settings",
				"category": "%configuration.title%"
			},
			{
				"command": "kilo-code.mcpButtonClicked",
				"title": "%command.mcpServers.title%",
				"icon": "$(server)"
			},
			{
				"command": "kilo-code.promptsButtonClicked",
				"title": "%command.prompts.title%",
				"icon": "$(notebook)"
			},
			{
				"command": "kilo-code.historyButtonClicked",
				"title": "%command.history.title%",
				"icon": "$(history)"
			},
			{
				"command": "kilo-code.popoutButtonClicked",
				"title": "%command.openInEditor.title%",
				"icon": "$(link-external)"
			},
			{
				"command": "kilo-code.settingsButtonClicked",
				"title": "%command.settings.title%",
				"icon": "$(settings-gear)"
			},
			{
<<<<<<< HEAD
				"command": "kilo-code.helpButtonClicked",
				"title": "%command.documentation.title%",
				"icon": "$(question)"
			},
			{
				"command": "kilo-code.openInNewTab",
=======
				"command": "roo-cline.openInNewTab",
>>>>>>> 936712b2
				"title": "%command.openInNewTab.title%",
				"category": "%configuration.title%"
			},
			{
				"command": "kilo-code.explainCode",
				"title": "%command.explainCode.title%",
				"category": "%configuration.title%"
			},
			{
				"command": "kilo-code.fixCode",
				"title": "%command.fixCode.title%",
				"category": "%configuration.title%"
			},
			{
				"command": "kilo-code.improveCode",
				"title": "%command.improveCode.title%",
				"category": "%configuration.title%"
			},
			{
				"command": "kilo-code.addToContext",
				"title": "%command.addToContext.title%",
				"category": "%configuration.title%"
			},
			{
				"command": "kilo-code.newTask",
				"title": "%command.newTask.title%",
				"category": "%configuration.title%"
			},
			{
				"command": "kilo-code.terminalAddToContext",
				"title": "%command.terminal.addToContext.title%",
				"category": "%extension.displayName%"
			},
			{
				"command": "kilo-code.terminalFixCommand",
				"title": "%command.terminal.fixCommand.title%",
				"category": "%extension.displayName%"
			},
			{
				"command": "kilo-code.terminalExplainCommand",
				"title": "%command.terminal.explainCommand.title%",
				"category": "%extension.displayName%"
			},
			{
<<<<<<< HEAD
				"command": "kilo-code.terminalFixCommandInCurrentTask",
				"title": "%command.terminal.fixCommandInCurrentTask.title%",
				"category": "%extension.displayName%"
			},
			{
				"command": "kilo-code.terminalExplainCommandInCurrentTask",
				"title": "%command.terminal.explainCommandInCurrentTask.title%",
				"category": "%extension.displayName%"
			},
			{
				"command": "kilo-code.setCustomStoragePath",
=======
				"command": "roo-cline.setCustomStoragePath",
>>>>>>> 936712b2
				"title": "%command.setCustomStoragePath.title%",
				"category": "%configuration.title%"
			},
			{
				"command": "kilo-code.focusChatInput",
				"title": "%command.focusInput.title%",
				"category": "%configuration.title%"
			},
			{
				"command": "kilo-code.acceptInput",
				"title": "%command.acceptInput.title%",
				"category": "%configuration.title%"
			}
		],
		"keybindings": [
			{
				"command": "kilo-code.focusChatInput",
				"key": "ctrl+shift+a",
				"mac": "cmd+shift+a",
				"when": "true"
			},
			{
				"command": "kilo-code.directFocusChatInput",
				"key": "ctrl+shift+k",
				"mac": "cmd+shift+k",
				"when": "true"
			}
		],
		"menus": {
			"editor/context": [
				{
					"submenu": "kilo-code.contextMenu",
					"group": "navigation"
				}
			],
			"kilo-code.contextMenu": [
				{
					"command": "kilo-code.explainCode",
					"group": "1_actions@1"
				},
				{
					"command": "kilo-code.fixCode",
					"group": "1_actions@2"
				},
				{
<<<<<<< HEAD
					"command": "kilo-code.improveCode",
					"group": "1_actions@3"
				},
				{
					"command": "kilo-code.addToContext",
					"group": "1_actions@4"
=======
					"command": "roo-cline.improveCode",
					"group": "1_actions@3"
>>>>>>> 936712b2
				}
			],
			"terminal/context": [
				{
					"submenu": "kilo-code.terminalMenu",
					"group": "navigation"
				}
			],
			"kilo-code.terminalMenu": [
				{
					"command": "kilo-code.terminalAddToContext",
					"group": "1_actions@1"
				},
				{
					"command": "kilo-code.terminalFixCommand",
					"group": "1_actions@2"
				},
				{
					"command": "kilo-code.terminalExplainCommand",
					"group": "1_actions@3"
<<<<<<< HEAD
				},
				{
					"command": "kilo-code.terminalFixCommandInCurrentTask",
					"group": "1_actions@5"
				},
				{
					"command": "kilo-code.terminalExplainCommandInCurrentTask",
					"group": "1_actions@6"
=======
>>>>>>> 936712b2
				}
			],
			"view/title": [
				{
					"command": "kilo-code.plusButtonClicked",
					"group": "navigation@1",
					"when": "view == kilo-code.SidebarProvider"
				},
				{
					"command": "kilo-code.historyButtonClicked",
					"group": "navigation@2",
					"when": "view == kilo-code.SidebarProvider"
				},
				{
					"command": "kilo-code.mcpButtonClicked",
					"group": "navigation@3",
					"when": "view == kilo-code.SidebarProvider"
				},
				{
					"command": "kilo-code.settingsButtonClicked",
					"group": "navigation@4",
					"when": "view == kilo-code.SidebarProvider"
				},
				{
					"command": "kilo-code.popoutButtonClicked",
					"group": "navigation@5",
					"when": "view == kilo-code.SidebarProvider"
				},
				{
					"command": "kilo-code.helpButtonClicked",
					"group": "navigation@6",
<<<<<<< HEAD
					"when": "false && view == kilo-code.SidebarProvider"
=======
					"when": "view == roo-cline.SidebarProvider"
>>>>>>> 936712b2
				}
			],
			"editor/title": [
				{
					"command": "kilo-code.plusButtonClicked",
					"group": "navigation@1",
					"when": "activeWebviewPanelId == kilo-code.TabPanelProvider"
				},
				{
					"command": "kilo-code.promptsButtonClicked",
					"group": "navigation@2",
					"when": "activeWebviewPanelId == kilo-code.TabPanelProvider"
				},
				{
					"command": "kilo-code.historyButtonClicked",
					"group": "navigation@3",
					"when": "activeWebviewPanelId == kilo-code.TabPanelProvider"
				},
				{
					"command": "kilo-code.popoutButtonClicked",
					"group": "navigation@4",
					"when": "activeWebviewPanelId == kilo-code.TabPanelProvider"
				},
				{
					"command": "kilo-code.settingsButtonClicked",
					"group": "navigation@5",
					"when": "activeWebviewPanelId == kilo-code.TabPanelProvider"
				},
				{
					"command": "kilo-code.helpButtonClicked",
					"group": "navigation@6",
<<<<<<< HEAD
					"when": "activeWebviewPanelId == kilo-code.TabPanelProvider"
=======
					"when": "activeWebviewPanelId == roo-cline.TabPanelProvider"
>>>>>>> 936712b2
				}
			]
		},
		"configuration": {
			"title": "%configuration.title%",
			"properties": {
				"kilo-code.allowedCommands": {
					"type": "array",
					"items": {
						"type": "string"
					},
					"default": [
						"npm test",
						"npm install",
						"tsc",
						"git log",
						"git diff",
						"git show"
					],
					"description": "%commands.allowedCommands.description%"
				},
				"kilo-code.vsCodeLmModelSelector": {
					"type": "object",
					"properties": {
						"vendor": {
							"type": "string",
							"description": "%settings.vsCodeLmModelSelector.vendor.description%"
						},
						"family": {
							"type": "string",
							"description": "%settings.vsCodeLmModelSelector.family.description%"
						}
					},
					"description": "%settings.vsCodeLmModelSelector.description%"
				},
				"kilo-code.customStoragePath": {
					"type": "string",
					"default": "",
					"description": "%settings.customStoragePath.description%"
				}
			}
		}
	},
	"scripts": {
		"build": "npm run vsix",
		"build:webview": "cd webview-ui && npm run build",
		"build:esbuild": "node esbuild.js --production",
		"compile": "tsc -p . --outDir out && node esbuild.js",
		"install:all": "npm install npm-run-all && npm-run-all -l -p install-*",
		"install-extension": "npm install",
		"install-webview": "cd webview-ui && npm install",
		"install-e2e": "cd e2e && npm install",
		"lint": "npm-run-all -l -p lint:*",
		"lint:extension": "eslint src --ext .ts",
		"lint:webview": "cd webview-ui && npm run lint",
		"lint:e2e": "cd e2e && npm run lint",
		"check-types": "npm-run-all -l -p check-types:*",
		"check-types:extension": "tsc --noEmit",
		"check-types:webview": "cd webview-ui && npm run check-types",
		"check-types:e2e": "cd e2e && npm run check-types",
		"package": "npm-run-all -l -p build:webview build:esbuild check-types lint",
		"pretest": "npm run compile",
		"dev": "cd webview-ui && npm run dev",
		"test": "node scripts/run-tests.js",
		"test:extension": "jest -w=40%",
		"test:webview": "cd webview-ui && npm run test",
		"prepare": "husky",
		"publish:marketplace": "vsce publish && ovsx publish",
		"publish": "npm run build && changeset publish && npm install --package-lock-only",
		"version-packages": "changeset version && npm install --package-lock-only",
		"vscode:prepublish": "npm run package",
		"vsix": "rimraf bin && mkdirp bin && npx vsce package --out bin",
		"watch": "npm-run-all -l -p watch:*",
		"watch:esbuild": "node esbuild.js --watch",
		"watch:tsc": "tsc --noEmit --watch --project tsconfig.json",
		"watch-tests": "tsc -p . -w --outDir out",
		"changeset": "changeset",
		"knip": "knip --include files",
		"clean": "npm-run-all -l -p clean:*",
		"clean:extension": "rimraf bin dist out",
		"clean:webview": "cd webview-ui && npm run clean",
		"clean:e2e": "cd e2e && npm run clean",
		"vscode-test": "npm-run-all -l -p vscode-test:*",
		"vscode-test:extension": "tsc -p . --outDir out && node esbuild.js",
		"vscode-test:webview": "cd webview-ui && npm run build",
		"update-contributors": "node scripts/update-contributors.js",
		"generate-types": "tsx scripts/generate-types.mts"
	},
	"dependencies": {
		"@anthropic-ai/bedrock-sdk": "^0.10.2",
		"@anthropic-ai/sdk": "^0.37.0",
		"@anthropic-ai/vertex-sdk": "^0.7.0",
		"@aws-sdk/client-bedrock-runtime": "^3.779.0",
		"@google/genai": "^0.12.0",
		"@mistralai/mistralai": "^1.3.6",
		"@modelcontextprotocol/sdk": "^1.7.0",
		"@types/clone-deep": "^4.0.4",
		"@types/pdf-parse": "^1.1.4",
		"@types/tmp": "^0.2.6",
		"@types/turndown": "^5.0.5",
		"@types/vscode": "^1.95.0",
		"@vscode/codicons": "^0.0.36",
		"axios": "^1.7.4",
		"cheerio": "^1.0.0",
		"chokidar": "^4.0.1",
		"clone-deep": "^4.0.1",
		"default-shell": "^2.2.0",
		"delay": "^6.0.0",
		"diff": "^5.2.0",
		"diff-match-patch": "^1.0.5",
		"fast-deep-equal": "^3.1.3",
		"fast-xml-parser": "^4.5.1",
		"fastest-levenshtein": "^1.0.16",
		"fzf": "^0.5.2",
		"get-folder-size": "^5.0.0",
		"i18next": "^24.2.2",
		"isbinaryfile": "^5.0.2",
		"mammoth": "^1.8.0",
		"monaco-vscode-textmate-theme-converter": "^0.1.7",
		"node-cache": "^5.1.2",
		"node-ipc": "^12.0.0",
		"openai": "^4.78.1",
		"os-name": "^6.0.0",
		"p-wait-for": "^5.0.2",
		"pdf-parse": "^1.1.1",
		"pkce-challenge": "^4.1.0",
		"posthog-node": "^4.7.0",
		"pretty-bytes": "^6.1.1",
		"ps-tree": "^1.2.0",
		"puppeteer-chromium-resolver": "^23.0.0",
		"puppeteer-core": "^23.4.0",
		"reconnecting-eventsource": "^1.6.4",
		"say": "^0.16.0",
		"serialize-error": "^11.0.3",
		"simple-git": "^3.27.0",
		"sound-play": "^1.1.0",
		"string-similarity": "^4.0.4",
		"strip-ansi": "^7.1.0",
		"strip-bom": "^5.0.0",
		"tiktoken": "^1.0.21",
		"tmp": "^0.2.3",
		"tree-sitter-wasms": "^0.1.11",
		"turndown": "^7.2.0",
		"vscode-material-icons": "^0.1.1",
		"web-tree-sitter": "^0.22.6",
		"workerpool": "^9.2.0",
		"zod": "^3.23.8"
	},
	"devDependencies": {
		"@changesets/cli": "^2.27.10",
		"@changesets/types": "^6.0.0",
		"@dotenvx/dotenvx": "^1.34.0",
		"@types/debug": "^4.1.12",
		"@types/diff": "^5.2.1",
		"@types/diff-match-patch": "^1.0.36",
		"@types/glob": "^8.1.0",
		"@types/jest": "^29.5.14",
		"@types/mocha": "^10.0.10",
		"@types/node": "20.x",
		"@types/node-cache": "^4.1.3",
		"@types/node-ipc": "^9.2.3",
		"@types/ps-tree": "^1.1.6",
		"@types/string-similarity": "^4.0.2",
		"@typescript-eslint/eslint-plugin": "^7.14.1",
		"@typescript-eslint/parser": "^7.11.0",
		"@vscode/test-electron": "^2.5.2",
		"@vscode/vsce": "^3.3.2",
		"esbuild": "^0.24.0",
		"eslint": "^8.57.0",
		"execa": "^9.5.2",
		"glob": "^11.0.1",
		"husky": "^9.1.7",
		"jest": "^29.7.0",
		"jest-simple-dot-reporter": "^1.0.5",
		"knip": "^5.44.4",
		"lint-staged": "^15.2.11",
		"mkdirp": "^3.0.1",
		"nock": "^14.0.4",
		"npm-run-all": "^4.1.5",
		"prettier": "^3.4.2",
		"rimraf": "^6.0.1",
		"ts-jest": "^29.2.5",
		"tsup": "^8.4.0",
		"tsx": "^4.19.3",
		"typescript": "^5.4.5",
		"zod-to-ts": "^1.2.0"
	},
	"lint-staged": {
		"*.{js,jsx,ts,tsx,json,css,md}": [
			"prettier --write"
		],
		"src/**/*.{ts,tsx}": [
			"npx eslint -c .eslintrc.json --max-warnings=0 --fix"
		],
		"webview-ui/**/*.{ts,tsx}": [
			"npx eslint -c webview-ui/.eslintrc.json --max-warnings=0 --fix"
		]
	}
}<|MERGE_RESOLUTION|>--- conflicted
+++ resolved
@@ -2,15 +2,9 @@
 	"name": "kilo-code",
 	"displayName": "%extension.displayName%",
 	"description": "%extension.description%",
-<<<<<<< HEAD
 	"publisher": "kilocode",
 	"version": "4.20.0",
 	"icon": "assets/icons/logo-outline-black.png",
-=======
-	"publisher": "RooVeterinaryInc",
-	"version": "3.15.5",
-	"icon": "assets/icons/icon.png",
->>>>>>> 936712b2
 	"galleryBanner": {
 		"color": "#FFFFFF",
 		"theme": "light"
@@ -181,16 +175,12 @@
 				"icon": "$(settings-gear)"
 			},
 			{
-<<<<<<< HEAD
 				"command": "kilo-code.helpButtonClicked",
 				"title": "%command.documentation.title%",
 				"icon": "$(question)"
 			},
 			{
 				"command": "kilo-code.openInNewTab",
-=======
-				"command": "roo-cline.openInNewTab",
->>>>>>> 936712b2
 				"title": "%command.openInNewTab.title%",
 				"category": "%configuration.title%"
 			},
@@ -235,21 +225,7 @@
 				"category": "%extension.displayName%"
 			},
 			{
-<<<<<<< HEAD
-				"command": "kilo-code.terminalFixCommandInCurrentTask",
-				"title": "%command.terminal.fixCommandInCurrentTask.title%",
-				"category": "%extension.displayName%"
-			},
-			{
-				"command": "kilo-code.terminalExplainCommandInCurrentTask",
-				"title": "%command.terminal.explainCommandInCurrentTask.title%",
-				"category": "%extension.displayName%"
-			},
-			{
 				"command": "kilo-code.setCustomStoragePath",
-=======
-				"command": "roo-cline.setCustomStoragePath",
->>>>>>> 936712b2
 				"title": "%command.setCustomStoragePath.title%",
 				"category": "%configuration.title%"
 			},
@@ -295,17 +271,12 @@
 					"group": "1_actions@2"
 				},
 				{
-<<<<<<< HEAD
 					"command": "kilo-code.improveCode",
 					"group": "1_actions@3"
 				},
 				{
 					"command": "kilo-code.addToContext",
 					"group": "1_actions@4"
-=======
-					"command": "roo-cline.improveCode",
-					"group": "1_actions@3"
->>>>>>> 936712b2
 				}
 			],
 			"terminal/context": [
@@ -326,17 +297,6 @@
 				{
 					"command": "kilo-code.terminalExplainCommand",
 					"group": "1_actions@3"
-<<<<<<< HEAD
-				},
-				{
-					"command": "kilo-code.terminalFixCommandInCurrentTask",
-					"group": "1_actions@5"
-				},
-				{
-					"command": "kilo-code.terminalExplainCommandInCurrentTask",
-					"group": "1_actions@6"
-=======
->>>>>>> 936712b2
 				}
 			],
 			"view/title": [
@@ -368,11 +328,7 @@
 				{
 					"command": "kilo-code.helpButtonClicked",
 					"group": "navigation@6",
-<<<<<<< HEAD
 					"when": "false && view == kilo-code.SidebarProvider"
-=======
-					"when": "view == roo-cline.SidebarProvider"
->>>>>>> 936712b2
 				}
 			],
 			"editor/title": [
@@ -404,11 +360,7 @@
 				{
 					"command": "kilo-code.helpButtonClicked",
 					"group": "navigation@6",
-<<<<<<< HEAD
 					"when": "activeWebviewPanelId == kilo-code.TabPanelProvider"
-=======
-					"when": "activeWebviewPanelId == roo-cline.TabPanelProvider"
->>>>>>> 936712b2
 				}
 			]
 		},
