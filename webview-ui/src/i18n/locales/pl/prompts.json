{
	"title": "Podpowiedzi",
	"done": "Gotowe",
	"modes": {
		"title": "Tryby",
		"createNewMode": "Utwórz nowy tryb",
		"editModesConfig": "Edytuj konfigurację trybów",
		"editGlobalModes": "Edytuj tryby globalne",
<<<<<<< HEAD
		"editProjectModes": "Edytuj tryby projektu (.kilocodemodes)",
		"createModeHelpText": "Kliknij +, aby utworzyć nowy niestandardowy tryb, lub po prostu poproś Kilo Code w czacie, aby utworzył go dla Ciebie!",
=======
		"editProjectModes": "Edytuj tryby projektu (.roomodes)",
		"createModeHelpText": "Tryby to wyspecjalizowane persony, które dostosowują zachowanie Roo. <0>Dowiedz się o używaniu trybów</0> lub <1>dostosowywaniu trybów.</1>",
>>>>>>> d2e15c16
		"selectMode": "Szukaj trybów"
	},
	"apiConfiguration": {
		"title": "Konfiguracja API",
		"select": "Wybierz, której konfiguracji API użyć dla tego trybu"
	},
	"tools": {
		"title": "Dostępne narzędzia",
		"builtInModesText": "Narzędzia dla wbudowanych trybów nie mogą być modyfikowane",
		"editTools": "Edytuj narzędzia",
		"doneEditing": "Zakończ edycję",
		"allowedFiles": "Dozwolone pliki:",
		"toolNames": {
			"read": "Czytaj pliki",
			"edit": "Edytuj pliki",
			"browser": "Używaj przeglądarki",
			"command": "Uruchamiaj polecenia",
			"mcp": "Używaj MCP"
		},
		"noTools": "Brak"
	},
	"roleDefinition": {
		"title": "Definicja roli",
		"resetToDefault": "Przywróć domyślne",
		"description": "Zdefiniuj wiedzę specjalistyczną i osobowość Kilo Code dla tego trybu. Ten opis kształtuje, jak Kilo Code prezentuje się i podchodzi do zadań."
	},
	"whenToUse": {
		"title": "Kiedy używać (opcjonalne)",
		"description": "Opisz, kiedy ten tryb powinien być używany. Pomaga to Orchestratorowi wybrać odpowiedni tryb dla zadania.",
		"resetToDefault": "Przywróć domyślny opis 'Kiedy używać'"
	},
	"customInstructions": {
		"title": "Niestandardowe instrukcje dla trybu (opcjonalne)",
		"resetToDefault": "Przywróć domyślne",
		"description": "Dodaj wytyczne dotyczące zachowania specyficzne dla trybu {{modeName}}.",
<<<<<<< HEAD
		"loadFromFile": "Niestandardowe instrukcje dla trybu {{modeName}} mogą być również ładowane z folderu <span>.kilocode/rules/</span> w Twoim obszarze roboczym (.kilocoderules-{{modeSlug}} jest przestarzały i wkrótce przestanie działać)."
	},
	"globalCustomInstructions": {
		"title": "Niestandardowe instrukcje dla wszystkich trybów",
		"description": "Te instrukcje dotyczą wszystkich trybów. Zapewniają podstawowy zestaw zachowań, które mogą być rozszerzone przez instrukcje specyficzne dla trybów poniżej.\nJeśli chcesz, aby Kilo Code myślał i mówił w języku innym niż język wyświetlania Twojego edytora ({{language}}), możesz to określić tutaj.",
		"loadFromFile": "Instrukcje mogą być również ładowane z folderu <span>.kilocode/rules/</span> w Twoim obszarze roboczym (.kilocoderules jest przestarzały i wkrótce przestanie działać)."
=======
		"loadFromFile": "Niestandardowe instrukcje dla trybu {{mode}} mogą być również ładowane z folderu <span>.roo/rules-{{slug}}/</span> w Twoim obszarze roboczym (.roorules-{{slug}} i .clinerules-{{slug}} są przestarzałe i wkrótce przestaną działać)."
	},
	"globalCustomInstructions": {
		"title": "Niestandardowe instrukcje dla wszystkich trybów",
		"description": "Te instrukcje dotyczą wszystkich trybów. Zapewniają podstawowy zestaw zachowań, które mogą być rozszerzone przez instrukcje specyficzne dla trybów poniżej. <0>Dowiedz się więcej</0>",
		"loadFromFile": "Instrukcje mogą być również ładowane z folderu <span>.roo/rules/</span> w Twoim obszarze roboczym (.roorules i .clinerules są przestarzałe i wkrótce przestaną działać)."
>>>>>>> d2e15c16
	},
	"systemPrompt": {
		"preview": "Podgląd podpowiedzi systemowej",
		"copy": "Kopiuj podpowiedź systemową do schowka",
		"title": "Podpowiedź systemowa (tryb {{modeName}})"
	},
	"supportPrompts": {
		"title": "Podpowiedzi pomocnicze",
		"resetPrompt": "Zresetuj podpowiedź {{promptType}} do domyślnej",
		"prompt": "Podpowiedź",
		"enhance": {
			"apiConfiguration": "Konfiguracja API",
			"apiConfigDescription": "Możesz wybrać konfigurację API, która będzie zawsze używana do ulepszania podpowiedzi, lub po prostu użyć aktualnie wybranej",
			"useCurrentConfig": "Użyj aktualnie wybranej konfiguracji API",
			"testPromptPlaceholder": "Wprowadź podpowiedź, aby przetestować ulepszenie",
			"previewButton": "Podgląd ulepszenia podpowiedzi"
		},
		"types": {
			"ENHANCE": {
				"label": "Ulepsz podpowiedź",
				"description": "Użyj ulepszenia podpowiedzi, aby uzyskać dostosowane sugestie lub ulepszenia dla swoich danych wejściowych. Zapewnia to, że Kilo Code rozumie Twoje intencje i dostarcza najlepsze możliwe odpowiedzi. Dostępne za pośrednictwem ikony ✨ w czacie."
			},
			"EXPLAIN": {
				"label": "Wyjaśnij kod",
				"description": "Uzyskaj szczegółowe wyjaśnienia fragmentów kodu, funkcji lub całych plików. Przydatne do zrozumienia złożonego kodu lub nauki nowych wzorców. Dostępne w akcjach kodu (ikona żarówki w edytorze) i w menu kontekstowym edytor (prawy przycisk myszy na wybranym kodzie)."
			},
			"FIX": {
				"label": "Napraw problemy",
				"description": "Uzyskaj pomoc w identyfikowaniu i rozwiązywaniu błędów, usterek lub problemów z jakością kodu. Zapewnia krok po kroku wskazówki do naprawy problemów. Dostępne w akcjach kodu (ikona żarówki w edytorze) i w menu kontekstowym edytor (prawy przycisk myszy na wybranym kodzie)."
			},
			"IMPROVE": {
				"label": "Ulepsz kod",
				"description": "Otrzymuj sugestie dotyczące optymalizacji kodu, lepszych praktyk i ulepszeń architektonicznych przy zachowaniu funkcjonalności. Dostępne w akcjach kodu (ikona żarówki w edytorze) i w menu kontekstowym edytor (prawy przycisk myszy na wybranym kodzie)."
			},
			"ADD_TO_CONTEXT": {
				"label": "Dodaj do kontekstu",
				"description": "Dodaj kontekst do bieżącego zadania lub rozmowy. Przydatne do dostarczania dodatkowych informacji lub wyjaśnień. Dostępne w akcjach kodu (ikona żarówki w edytorze) i w menu kontekstowym edytor (prawy przycisk myszy na wybranym kodzie)."
			},
			"TERMINAL_ADD_TO_CONTEXT": {
				"label": "Dodaj zawartość terminala do kontekstu",
				"description": "Dodaj wyjście terminala do bieżącego zadania lub rozmowy. Przydatne do dostarczania wyników poleceń lub logów. Dostępne w menu kontekstowym terminala (prawy przycisk myszy na wybranej zawartości terminala)."
			},
			"TERMINAL_FIX": {
				"label": "Napraw polecenie terminala",
				"description": "Uzyskaj pomoc w naprawianiu poleceń terminala, które zawiodły lub wymagają ulepszeń. Dostępne w menu kontekstowym terminala (prawy przycisk myszy na wybranej zawartości terminala)."
			},
			"TERMINAL_EXPLAIN": {
				"label": "Wyjaśnij polecenie terminala",
				"description": "Uzyskaj szczegółowe wyjaśnienia poleceń terminala i ich wyników. Dostępne w menu kontekstowym terminala (prawy przycisk myszy na wybranej zawartości terminala)."
			},
			"NEW_TASK": {
				"label": "Rozpocznij nowe zadanie",
				"description": "Rozpocznij nowe zadanie z wprowadzonymi danymi. Dostępne w palecie poleceń."
			}
		}
	},
	"advancedSystemPrompt": {
		"title": "Zaawansowane: Zastąp podpowiedź systemową",
<<<<<<< HEAD
		"description": "Możesz całkowicie zastąpić podpowiedź systemową dla tego trybu (oprócz definicji roli i niestandardowych instrukcji) poprzez utworzenie pliku w .kilocode/system-prompt-{{modeSlug}} w swoim obszarze roboczym. Jest to bardzo zaawansowana funkcja, która omija wbudowane zabezpieczenia i kontrole spójności (szczególnie wokół używania narzędzi), więc bądź ostrożny!"
=======
		"description": "<2>⚠️ Ostrzeżenie:</2> Ta zaawansowana funkcja omija zabezpieczenia. <1>PRZECZYTAJ TO PRZED UŻYCIEM!</1>Zastąp domyślną podpowiedź systemową, tworząc plik w <span>.roo/system-prompt-{{slug}}</span>."
>>>>>>> d2e15c16
	},
	"createModeDialog": {
		"title": "Utwórz nowy tryb",
		"close": "Zamknij",
		"name": {
			"label": "Nazwa",
			"placeholder": "Wprowadź nazwę trybu"
		},
		"slug": {
			"label": "Slug",
			"description": "Slug jest używany w adresach URL i nazwach plików. Powinien być małymi literami i zawierać tylko litery, liczby i myślniki."
		},
		"saveLocation": {
			"label": "Lokalizacja zapisu",
			"description": "Wybierz, gdzie zapisać ten tryb. Tryby specyficzne dla projektu mają pierwszeństwo przed trybami globalnymi.",
			"global": {
				"label": "Globalny",
				"description": "Dostępny we wszystkich obszarach roboczych"
			},
			"project": {
				"label": "Specyficzny dla projektu (.kilocodemodes)",
				"description": "Dostępny tylko w tym obszarze roboczym, ma pierwszeństwo przed globalnym"
			}
		},
		"roleDefinition": {
			"label": "Definicja roli",
			"description": "Zdefiniuj wiedzę specjalistyczną i osobowość Kilo Code dla tego trybu."
		},
		"whenToUse": {
			"label": "Kiedy używać (opcjonalne)",
			"description": "Podaj jasny opis, kiedy ten tryb jest najbardziej efektywny i w jakich typach zadań się sprawdza."
		},
		"tools": {
			"label": "Dostępne narzędzia",
			"description": "Wybierz, których narzędzi może używać ten tryb."
		},
		"customInstructions": {
			"label": "Niestandardowe instrukcje (opcjonalne)",
			"description": "Dodaj wytyczne dotyczące zachowania specyficzne dla tego trybu."
		},
		"buttons": {
			"cancel": "Anuluj",
			"create": "Utwórz tryb"
		},
		"deleteMode": "Usuń tryb"
	},
	"allFiles": "wszystkie pliki"
}<|MERGE_RESOLUTION|>--- conflicted
+++ resolved
@@ -6,13 +6,8 @@
 		"createNewMode": "Utwórz nowy tryb",
 		"editModesConfig": "Edytuj konfigurację trybów",
 		"editGlobalModes": "Edytuj tryby globalne",
-<<<<<<< HEAD
 		"editProjectModes": "Edytuj tryby projektu (.kilocodemodes)",
-		"createModeHelpText": "Kliknij +, aby utworzyć nowy niestandardowy tryb, lub po prostu poproś Kilo Code w czacie, aby utworzył go dla Ciebie!",
-=======
-		"editProjectModes": "Edytuj tryby projektu (.roomodes)",
-		"createModeHelpText": "Tryby to wyspecjalizowane persony, które dostosowują zachowanie Roo. <0>Dowiedz się o używaniu trybów</0> lub <1>dostosowywaniu trybów.</1>",
->>>>>>> d2e15c16
+		"createModeHelpText": "Tryby to wyspecjalizowane persony, które dostosowują zachowanie Kilo Code. <0>Dowiedz się o używaniu trybów</0> lub <1>dostosowywaniu trybów.</1>",
 		"selectMode": "Szukaj trybów"
 	},
 	"apiConfiguration": {
@@ -48,21 +43,12 @@
 		"title": "Niestandardowe instrukcje dla trybu (opcjonalne)",
 		"resetToDefault": "Przywróć domyślne",
 		"description": "Dodaj wytyczne dotyczące zachowania specyficzne dla trybu {{modeName}}.",
-<<<<<<< HEAD
-		"loadFromFile": "Niestandardowe instrukcje dla trybu {{modeName}} mogą być również ładowane z folderu <span>.kilocode/rules/</span> w Twoim obszarze roboczym (.kilocoderules-{{modeSlug}} jest przestarzały i wkrótce przestanie działać)."
-	},
-	"globalCustomInstructions": {
-		"title": "Niestandardowe instrukcje dla wszystkich trybów",
-		"description": "Te instrukcje dotyczą wszystkich trybów. Zapewniają podstawowy zestaw zachowań, które mogą być rozszerzone przez instrukcje specyficzne dla trybów poniżej.\nJeśli chcesz, aby Kilo Code myślał i mówił w języku innym niż język wyświetlania Twojego edytora ({{language}}), możesz to określić tutaj.",
-		"loadFromFile": "Instrukcje mogą być również ładowane z folderu <span>.kilocode/rules/</span> w Twoim obszarze roboczym (.kilocoderules jest przestarzały i wkrótce przestanie działać)."
-=======
-		"loadFromFile": "Niestandardowe instrukcje dla trybu {{mode}} mogą być również ładowane z folderu <span>.roo/rules-{{slug}}/</span> w Twoim obszarze roboczym (.roorules-{{slug}} i .clinerules-{{slug}} są przestarzałe i wkrótce przestaną działać)."
+		"loadFromFile": "Niestandardowe instrukcje dla trybu {{mode}} mogą być również ładowane z folderu <span>.kilocode/rules-{{slug}}/</span> w Twoim obszarze roboczym (.kilocoderules-{{slug}} i .clinerules-{{slug}} są przestarzałe i wkrótce przestaną działać)."
 	},
 	"globalCustomInstructions": {
 		"title": "Niestandardowe instrukcje dla wszystkich trybów",
 		"description": "Te instrukcje dotyczą wszystkich trybów. Zapewniają podstawowy zestaw zachowań, które mogą być rozszerzone przez instrukcje specyficzne dla trybów poniżej. <0>Dowiedz się więcej</0>",
-		"loadFromFile": "Instrukcje mogą być również ładowane z folderu <span>.roo/rules/</span> w Twoim obszarze roboczym (.roorules i .clinerules są przestarzałe i wkrótce przestaną działać)."
->>>>>>> d2e15c16
+		"loadFromFile": "Instrukcje mogą być również ładowane z folderu <span>.kilocode/rules/</span> w Twoim obszarze roboczym (.kilocoderules i .clinerules są przestarzałe i wkrótce przestaną działać)."
 	},
 	"systemPrompt": {
 		"preview": "Podgląd podpowiedzi systemowej",
@@ -121,11 +107,7 @@
 	},
 	"advancedSystemPrompt": {
 		"title": "Zaawansowane: Zastąp podpowiedź systemową",
-<<<<<<< HEAD
-		"description": "Możesz całkowicie zastąpić podpowiedź systemową dla tego trybu (oprócz definicji roli i niestandardowych instrukcji) poprzez utworzenie pliku w .kilocode/system-prompt-{{modeSlug}} w swoim obszarze roboczym. Jest to bardzo zaawansowana funkcja, która omija wbudowane zabezpieczenia i kontrole spójności (szczególnie wokół używania narzędzi), więc bądź ostrożny!"
-=======
-		"description": "<2>⚠️ Ostrzeżenie:</2> Ta zaawansowana funkcja omija zabezpieczenia. <1>PRZECZYTAJ TO PRZED UŻYCIEM!</1>Zastąp domyślną podpowiedź systemową, tworząc plik w <span>.roo/system-prompt-{{slug}}</span>."
->>>>>>> d2e15c16
+		"description": "<2>⚠️ Ostrzeżenie:</2> Ta zaawansowana funkcja omija zabezpieczenia. <1>PRZECZYTAJ TO PRZED UŻYCIEM!</1>Zastąp domyślną podpowiedź systemową, tworząc plik w <span>.kilocode/system-prompt-{{slug}}</span>."
 	},
 	"createModeDialog": {
 		"title": "Utwórz nowy tryb",
