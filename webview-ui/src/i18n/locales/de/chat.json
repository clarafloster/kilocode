{
	"greeting": "Was kann Kilo Code für dich tun?",
	"task": {
		"title": "Aufgabe",
		"seeMore": "Mehr anzeigen",
		"seeLess": "Weniger anzeigen",
		"tokens": "Tokens:",
		"cache": "Cache:",
		"apiCost": "API-Kosten:",
		"contextWindow": "Kontextfenster:",
		"closeAndStart": "Aufgabe schließen und neue starten",
		"export": "Aufgabenverlauf exportieren",
		"delete": "Aufgabe löschen (Shift + Klick zum Überspringen der Bestätigung)"
	},
	"unpin": "Lösen von oben",
	"pin": "Anheften",
	"tokenProgress": {
		"availableSpace": "Verfügbarer Speicher: {{amount}} Tokens",
		"tokensUsed": "Verwendete Tokens: {{used}} von {{total}}",
		"reservedForResponse": "Reserviert für Modellantwort: {{amount}} Tokens"
	},
	"retry": {
		"title": "Wiederholen",
		"tooltip": "Versuch erneut starten"
	},
	"startNewTask": {
		"title": "Neue Aufgabe starten",
		"tooltip": "Beginne eine neue Aufgabe"
	},
	"proceedAnyways": {
		"title": "Trotzdem fortfahren",
		"tooltip": "Während der Befehlsausführung fortfahren"
	},
	"save": {
		"title": "Speichern",
		"tooltip": "Dateiänderungen speichern"
	},
	"reject": {
		"title": "Ablehnen",
		"tooltip": "Diese Aktion ablehnen"
	},
	"completeSubtaskAndReturn": "Teilaufgabe abschließen und zurückkehren",
	"approve": {
		"title": "Genehmigen",
		"tooltip": "Diese Aktion genehmigen"
	},
	"runCommand": {
		"title": "Befehl ausführen",
		"tooltip": "Diesen Befehl ausführen"
	},
	"proceedWhileRunning": {
		"title": "Während Ausführung fortfahren",
		"tooltip": "Trotz Warnungen fortfahren"
	},
	"resumeTask": {
		"title": "Aufgabe fortsetzen",
		"tooltip": "Aktuelle Aufgabe fortsetzen"
	},
	"terminate": {
		"title": "Beenden",
		"tooltip": "Aktuelle Aufgabe beenden"
	},
	"cancel": {
		"title": "Abbrechen",
		"tooltip": "Aktuelle Operation abbrechen"
	},
	"scrollToBottom": "Zum Chat-Ende scrollen",
	"selectMode": "Interaktionsmodus auswählen",
	"selectApiConfig": "API-Konfiguration auswählen",
	"enhancePrompt": "Prompt mit zusätzlichem Kontext verbessern",
	"addImages": "Bilder zur Nachricht hinzufügen",
	"sendMessage": "Nachricht senden",
	"typeMessage": "Nachricht eingeben...",
	"typeTask": "Gib deine Aufgabe hier ein...",
	"addContext": "@ für Kontext, / zum Moduswechsel",
	"dragFiles": "Shift halten, um Dateien einzufügen",
	"dragFilesImages": "Shift halten, um Dateien/Bilder einzufügen",
	"enhancePromptDescription": "Die Schaltfläche 'Prompt verbessern' hilft, deine Anfrage durch zusätzlichen Kontext, Klarstellungen oder Umformulierungen zu verbessern. Versuche, hier eine Anfrage einzugeben und klicke erneut auf die Schaltfläche, um zu sehen, wie es funktioniert.",
	"errorReadingFile": "Fehler beim Lesen der Datei:",
	"noValidImages": "Keine gültigen Bilder wurden verarbeitet",
	"separator": "Trennlinie",
	"edit": "Bearbeiten...",
	"forNextMode": "für nächsten Modus",
	"error": "Fehler",
	"troubleMessage": "Kilo Code hat Probleme...",
	"apiRequest": {
		"title": "API-Anfrage",
		"failed": "API-Anfrage fehlgeschlagen",
		"streaming": "API-Anfrage...",
		"cancelled": "API-Anfrage abgebrochen",
		"streamingFailed": "API-Streaming fehlgeschlagen"
	},
	"checkpoint": {
		"initial": "Initialer Checkpoint",
		"regular": "Checkpoint",
		"menu": {
			"viewDiff": "Unterschiede anzeigen",
			"restore": "Checkpoint wiederherstellen",
			"restoreFiles": "Dateien wiederherstellen",
			"restoreFilesDescription": "Stellt die Dateien deines Projekts auf einen Snapshot zurück, der an diesem Punkt erstellt wurde.",
			"restoreFilesAndTask": "Dateien & Aufgabe wiederherstellen",
			"confirm": "Bestätigen",
			"cancel": "Abbrechen",
			"cannotUndo": "Diese Aktion kann nicht rückgängig gemacht werden.",
			"restoreFilesAndTaskDescription": "Stellt die Dateien deines Projekts auf einen Snapshot zurück, der an diesem Punkt erstellt wurde, und löscht alle Nachrichten nach diesem Punkt."
		},
		"current": "Aktuell"
	},
	"instructions": {
		"wantsToFetch": "Roo möchte detaillierte Anweisungen abrufen, um bei der aktuellen Aufgabe zu helfen"
	},
	"fileOperations": {
<<<<<<< HEAD
		"wantsToRead": "Kilo Code möchte diese Datei lesen:",
		"didRead": "Kilo Code hat diese Datei gelesen:",
		"wantsToEdit": "Kilo Code möchte diese Datei bearbeiten:",
		"wantsToCreate": "Kilo Code möchte eine neue Datei erstellen:"
=======
		"wantsToRead": "Roo möchte diese Datei lesen:",
		"wantsToReadOutsideWorkspace": "Roo möchte diese Datei außerhalb des Arbeitsbereichs lesen:",
		"didRead": "Roo hat diese Datei gelesen:",
		"wantsToEdit": "Roo möchte diese Datei bearbeiten:",
		"wantsToEditOutsideWorkspace": "Roo möchte diese Datei außerhalb des Arbeitsbereichs bearbeiten:",
		"wantsToCreate": "Roo möchte eine neue Datei erstellen:"
>>>>>>> 0949556b
	},
	"directoryOperations": {
		"wantsToViewTopLevel": "Kilo Code möchte die Dateien auf oberster Ebene in diesem Verzeichnis anzeigen:",
		"didViewTopLevel": "Kilo Code hat die Dateien auf oberster Ebene in diesem Verzeichnis angezeigt:",
		"wantsToViewRecursive": "Kilo Code möchte rekursiv alle Dateien in diesem Verzeichnis anzeigen:",
		"didViewRecursive": "Kilo Code hat rekursiv alle Dateien in diesem Verzeichnis angezeigt:",
		"wantsToViewDefinitions": "Kilo Code möchte Quellcode-Definitionsnamen in diesem Verzeichnis anzeigen:",
		"didViewDefinitions": "Kilo Code hat Quellcode-Definitionsnamen in diesem Verzeichnis angezeigt:",
		"wantsToSearch": "Kilo Code möchte dieses Verzeichnis nach <code>{{regex}}</code> durchsuchen:",
		"didSearch": "Kilo Code hat dieses Verzeichnis nach <code>{{regex}}</code> durchsucht:"
	},
	"commandOutput": "Befehlsausgabe",
	"response": "Antwort",
	"arguments": "Argumente",
	"mcp": {
		"wantsToUseTool": "Kilo Code möchte ein Tool auf dem {{serverName}} MCP-Server verwenden:",
		"wantsToAccessResource": "Kilo Code möchte auf eine Ressource auf dem {{serverName}} MCP-Server zugreifen:"
	},
	"modes": {
		"wantsToSwitch": "Kilo Code möchte zum <code>{{mode}}</code>-Modus wechseln",
		"wantsToSwitchWithReason": "Kilo Code möchte zum <code>{{mode}}</code>-Modus wechseln, weil: {{reason}}",
		"didSwitch": "Kilo Code hat zum <code>{{mode}}</code>-Modus gewechselt",
		"didSwitchWithReason": "Kilo Code hat zum <code>{{mode}}</code>-Modus gewechselt, weil: {{reason}}"
	},
	"subtasks": {
		"wantsToCreate": "Kilo Code möchte eine neue Teilaufgabe im <code>{{mode}}</code>-Modus erstellen:",
		"wantsToFinish": "Kilo Code möchte diese Teilaufgabe abschließen"
	},
	"questions": {
		"hasQuestion": "Kilo Code hat eine Frage:"
	},
	"taskCompleted": "Aufgabe abgeschlossen",
	"shellIntegration": {
		"unavailable": "Shell-Integration nicht verfügbar",
		"troubleshooting": "Immer noch Probleme?"
	},
	"powershell": {
		"issues": "Es scheint, dass du Probleme mit Windows PowerShell hast, bitte sieh dir dies an"
	},
	"autoApprove": {
		"title": "Automatische Genehmigung:",
		"none": "Keine",
<<<<<<< HEAD
		"description": "Automatische Genehmigung erlaubt Kilo Code, Aktionen ohne Nachfrage auszuführen. Aktiviere dies nur für Aktionen, denen du vollständig vertraust.",
=======
		"description": "Automatische Genehmigung erlaubt Roo Code, Aktionen ohne Nachfrage auszuführen. Aktiviere dies nur für Aktionen, denen du vollständig vertraust. Detailliertere Konfiguration verfügbar in den <settingsLink>Einstellungen</settingsLink>.",
>>>>>>> 0949556b
		"actions": {
			"readFiles": {
				"label": "Dateien und Verzeichnisse lesen",
				"shortName": "Lesen",
				"description": "Erlaubt Zugriff zum Lesen jeder Datei auf deinem Computer."
			},
			"editFiles": {
				"label": "Dateien bearbeiten",
				"shortName": "Bearbeiten",
				"description": "Erlaubt die Änderung jeder Datei auf deinem Computer."
			},
			"executeCommands": {
				"label": "Genehmigte Befehle ausführen",
				"shortName": "Befehle",
				"description": "Erlaubt die Ausführung genehmigter Terminal-Befehle. Du kannst dies im Einstellungsfenster konfigurieren."
			},
			"useBrowser": {
				"label": "Browser verwenden",
				"shortName": "Browser",
				"description": "Erlaubt die Fähigkeit, jede Website in einem Headless-Browser zu starten und mit ihr zu interagieren."
			},
			"useMcp": {
				"label": "MCP-Server verwenden",
				"shortName": "MCP",
				"description": "Erlaubt die Verwendung konfigurierter MCP-Server, die das Dateisystem ändern oder mit APIs interagieren können."
			},
			"switchModes": {
				"label": "Modi wechseln",
				"shortName": "Modi",
				"description": "Erlaubt automatischen Wechsel zwischen verschiedenen Modi ohne erforderliche Genehmigung."
			},
			"subtasks": {
				"label": "Teilaufgaben erstellen & abschließen",
				"shortName": "Teilaufgaben",
				"description": "Erlaubt die Erstellung und den Abschluss von Teilaufgaben ohne erforderliche Genehmigung."
			},
			"retryRequests": {
				"label": "Fehlgeschlagene Anfragen wiederholen",
				"shortName": "Wiederholungen",
				"description": "Wiederholt automatisch fehlgeschlagene API-Anfragen, wenn der Anbieter eine Fehlermeldung zurückgibt."
			}
		}
	},
	"reasoning": {
		"thinking": "Denke nach",
		"seconds": "{{count}}s"
	},
	"followUpSuggest": {
		"copyToInput": "In Eingabefeld kopieren (oder Shift + Klick)"
	},
	"announcement": {
<<<<<<< HEAD
		"title": "🎉 Kilo Code 3.10 veröffentlicht",
		"description": "Kilo Code 3.10 bringt leistungsstarke Produktivitätsverbesserungen!",
=======
		"title": "🎉 Roo Code 3.11 veröffentlicht",
		"description": "Roo Code 3.11 bringt signifikante Leistungsverbesserungen und neue Funktionen!",
>>>>>>> 0949556b
		"whatsNew": "Was ist neu",
		"feature1": "Schnelle Bearbeitungen: Änderungen werden jetzt viel schneller angewendet. Weniger Wartezeit, mehr Coding.",
		"feature2": "API-Schlüssel-Guthaben: Sieh dir deine OpenRouter- und Requesty-Guthaben in den Einstellungen an.",
		"feature3": "Projekt-Level MCP-Konfiguration: Jetzt kannst du sie pro Projekt/Workspace konfigurieren.",
		"feature4": "Verbesserte Gemini-Unterstützung: Intelligentere Wiederholungen, korrigiertes Escaping, zum Vertex-Provider hinzugefügt.",
		"feature5": "Import/Export von Einstellungen: Sichere oder teile deine Konfiguration einfach über verschiedene Setups hinweg.",
		"hideButton": "Ankündigung ausblenden",
		"detailsDiscussLinks": "Erhalte mehr Details und diskutiere auf <discordLink>Discord</discordLink> und <redditLink>Reddit</redditLink> 🚀"
	},
	"browser": {
		"rooWantsToUse": "Kilo Code möchte den Browser verwenden:",
		"consoleLogs": "Konsolenprotokolle",
		"noNewLogs": "(Keine neuen Protokolle)",
		"screenshot": "Browser-Screenshot",
		"cursor": "Cursor",
		"navigation": {
			"step": "Schritt {{current}} von {{total}}",
			"previous": "Zurück",
			"next": "Weiter"
		},
		"sessionStarted": "Browser-Sitzung gestartet",
		"actions": {
			"title": "Browser-Aktion: ",
			"launch": "Browser starten auf {{url}}",
			"click": "Klicken ({{coordinate}})",
			"type": "Eingeben \"{{text}}\"",
			"scrollDown": "Nach unten scrollen",
			"scrollUp": "Nach oben scrollen",
			"close": "Browser schließen"
		}
	}
}<|MERGE_RESOLUTION|>--- conflicted
+++ resolved
@@ -107,22 +107,15 @@
 		"current": "Aktuell"
 	},
 	"instructions": {
-		"wantsToFetch": "Roo möchte detaillierte Anweisungen abrufen, um bei der aktuellen Aufgabe zu helfen"
+		"wantsToFetch": "Kilo Code möchte detaillierte Anweisungen abrufen, um bei der aktuellen Aufgabe zu helfen"
 	},
 	"fileOperations": {
-<<<<<<< HEAD
 		"wantsToRead": "Kilo Code möchte diese Datei lesen:",
-		"didRead": "Kilo Code hat diese Datei gelesen:",
+		"wantsToReadOutsideWorkspace": "Kilo Code möchte diese Datei außerhalb des Arbeitsbereichs lesen:",
+		"didRead": "Kilo Codeo hat diese Datei gelesen:",
 		"wantsToEdit": "Kilo Code möchte diese Datei bearbeiten:",
+		"wantsToEditOutsideWorkspace": "Kilo Code möchte diese Datei außerhalb des Arbeitsbereichs bearbeiten:",
 		"wantsToCreate": "Kilo Code möchte eine neue Datei erstellen:"
-=======
-		"wantsToRead": "Roo möchte diese Datei lesen:",
-		"wantsToReadOutsideWorkspace": "Roo möchte diese Datei außerhalb des Arbeitsbereichs lesen:",
-		"didRead": "Roo hat diese Datei gelesen:",
-		"wantsToEdit": "Roo möchte diese Datei bearbeiten:",
-		"wantsToEditOutsideWorkspace": "Roo möchte diese Datei außerhalb des Arbeitsbereichs bearbeiten:",
-		"wantsToCreate": "Roo möchte eine neue Datei erstellen:"
->>>>>>> 0949556b
 	},
 	"directoryOperations": {
 		"wantsToViewTopLevel": "Kilo Code möchte die Dateien auf oberster Ebene in diesem Verzeichnis anzeigen:",
@@ -165,11 +158,7 @@
 	"autoApprove": {
 		"title": "Automatische Genehmigung:",
 		"none": "Keine",
-<<<<<<< HEAD
-		"description": "Automatische Genehmigung erlaubt Kilo Code, Aktionen ohne Nachfrage auszuführen. Aktiviere dies nur für Aktionen, denen du vollständig vertraust.",
-=======
-		"description": "Automatische Genehmigung erlaubt Roo Code, Aktionen ohne Nachfrage auszuführen. Aktiviere dies nur für Aktionen, denen du vollständig vertraust. Detailliertere Konfiguration verfügbar in den <settingsLink>Einstellungen</settingsLink>.",
->>>>>>> 0949556b
+		"description": "Automatische Genehmigung erlaubt Kilo Code, Aktionen ohne Nachfrage auszuführen. Aktiviere dies nur für Aktionen, denen du vollständig vertraust. Detailliertere Konfiguration verfügbar in den <settingsLink>Einstellungen</settingsLink>.",
 		"actions": {
 			"readFiles": {
 				"label": "Dateien und Verzeichnisse lesen",
@@ -221,13 +210,8 @@
 		"copyToInput": "In Eingabefeld kopieren (oder Shift + Klick)"
 	},
 	"announcement": {
-<<<<<<< HEAD
-		"title": "🎉 Kilo Code 3.10 veröffentlicht",
-		"description": "Kilo Code 3.10 bringt leistungsstarke Produktivitätsverbesserungen!",
-=======
 		"title": "🎉 Roo Code 3.11 veröffentlicht",
 		"description": "Roo Code 3.11 bringt signifikante Leistungsverbesserungen und neue Funktionen!",
->>>>>>> 0949556b
 		"whatsNew": "Was ist neu",
 		"feature1": "Schnelle Bearbeitungen: Änderungen werden jetzt viel schneller angewendet. Weniger Wartezeit, mehr Coding.",
 		"feature2": "API-Schlüssel-Guthaben: Sieh dir deine OpenRouter- und Requesty-Guthaben in den Einstellungen an.",
