--- conflicted
+++ resolved
@@ -118,26 +118,17 @@
 		"wantsToFetch": "Kilo Code को वर्तमान कार्य में सहायता के लिए विस्तृत निर्देश प्राप्त करना है"
 	},
 	"fileOperations": {
-<<<<<<< HEAD
 		"wantsToRead": "Kilo Code इस फ़ाइल को पढ़ना चाहता है:",
 		"wantsToReadOutsideWorkspace": "Kilo Code कार्यक्षेत्र के बाहर इस फ़ाइल को पढ़ना चाहता है:",
 		"didRead": "Kilo Code ने इस फ़ाइल को पढ़ा:",
 		"wantsToEdit": "Kilo Code इस फ़ाइल को संपादित करना चाहता है:",
 		"wantsToEditOutsideWorkspace": "Kilo Code कार्यक्षेत्र के बाहर इस फ़ाइल को संपादित करना चाहता है:",
-		"wantsToCreate": "Kilo Code एक नई फ़ाइल बनाना चाहता है:"
-=======
-		"wantsToRead": "Roo इस फ़ाइल को पढ़ना चाहता है:",
-		"wantsToReadOutsideWorkspace": "Roo कार्यक्षेत्र के बाहर इस फ़ाइल को पढ़ना चाहता है:",
-		"didRead": "Roo ने इस फ़ाइल को पढ़ा:",
-		"wantsToEdit": "Roo इस फ़ाइल को संपादित करना चाहता है:",
-		"wantsToEditOutsideWorkspace": "Roo कार्यक्षेत्र के बाहर इस फ़ाइल को संपादित करना चाहता है:",
-		"wantsToCreate": "Roo एक नई फ़ाइल बनाना चाहता है:",
-		"wantsToSearchReplace": "Roo इस फ़ाइल में खोज और प्रतिस्थापन करना चाहता है:",
-		"didSearchReplace": "Roo ने इस फ़ाइल में खोज और प्रतिस्थापन किया:",
-		"wantsToInsert": "Roo इस फ़ाइल में सामग्री डालना चाहता है:",
-		"wantsToInsertWithLineNumber": "Roo इस फ़ाइल की {{lineNumber}} लाइन पर सामग्री डालना चाहता है:",
-		"wantsToInsertAtEnd": "Roo इस फ़ाइल के अंत में सामग्री जोड़ना चाहता है:"
->>>>>>> 702e5a5b
+		"wantsToCreate": "Kilo Code एक नई फ़ाइल बनाना चाहता है:",
+		"wantsToSearchReplace": "Kilo Code इस फ़ाइल में खोज और प्रतिस्थापन करना चाहता है:",
+		"didSearchReplace": "Kilo Code ने इस फ़ाइल में खोज और प्रतिस्थापन किया:",
+		"wantsToInsert": "Kilo Code इस फ़ाइल में सामग्री डालना चाहता है:",
+		"wantsToInsertWithLineNumber": "Kilo Code इस फ़ाइल की {{lineNumber}} लाइन पर सामग्री डालना चाहता है:",
+		"wantsToInsertAtEnd": "Kilo Code इस फ़ाइल के अंत में सामग्री जोड़ना चाहता है:"
 	},
 	"directoryOperations": {
 		"wantsToViewTopLevel": "Kilo Code इस निर्देशिका में शीर्ष स्तर की फ़ाइलें देखना चाहता है:",
@@ -229,13 +220,5 @@
 			"close": "ब्राउज़र बंद करें"
 		}
 	},
-<<<<<<< HEAD
-	"notifications": {
-		"toolRequest": "टूल अनुरोध स्वीकृति की प्रतीक्षा में है",
-		"browserAction": "ब्राउज़र क्रिया स्वीकृति की प्रतीक्षा में है",
-		"command": "कमांड स्वीकृति की प्रतीक्षा में है"
-	}
-=======
 	"systemPromptWarning": "चेतावनी: कस्टम सिस्टम प्रॉम्प्ट ओवरराइड सक्रिय है। यह कार्यक्षमता को गंभीर रूप से बाधित कर सकता है और अनियमित व्यवहार का कारण बन सकता है।"
->>>>>>> 702e5a5b
 }