--- conflicted
+++ resolved
@@ -33,21 +33,14 @@
 		"mcp": "MCP 伺服器"
 	},
 	"autoApprove": {
-<<<<<<< HEAD
-		"description": "允許 Kilo Code 自動執行操作而無需核准。僅在您完全信任 AI 並理解相關安全風險的情況下啟用這些設定。",
-		"readOnly": {
-			"label": "始終核准唯讀操作",
-			"description": "啟用後，Kilo Code 將自動檢視目錄內容並讀取檔案，無需點擊核准按鈕。"
-=======
-		"description": "允許 Roo 無需批准即執行操作。僅在您完全信任 AI 並了解相關安全風險時啟用這些設定。",
+		"description": "允許 Kilo Code 無需批准即執行操作。僅在您完全信任 AI 並了解相關安全風險時啟用這些設定。",
 		"readOnly": {
 			"label": "始終批准只讀操作",
-			"description": "啟用後，Roo 將自動查看目錄內容和讀取文件，無需點擊批准按鈕。",
+			"description": "啟用後，Kilo Code 將自動查看目錄內容和讀取文件，無需點擊批准按鈕。",
 			"outsideWorkspace": {
 				"label": "包含工作區外的檔案",
-				"description": "允許 Roo 讀取當前工作區外的檔案，無需批准。"
+				"description": "允許 Kilo Code 讀取當前工作區外的檔案，無需批准。"
 			}
->>>>>>> 0949556b
 		},
 		"write": {
 			"label": "始終批准寫入操作",
@@ -55,7 +48,7 @@
 			"delayLabel": "寫入後延遲以允許診斷檢測潛在問題",
 			"outsideWorkspace": {
 				"label": "包含工作區外的檔案",
-				"description": "允許 Roo 在當前工作區外建立和編輯檔案，無需批准。"
+				"description": "允許 Kilo Code 在當前工作區外建立和編輯檔案，無需批准。"
 			}
 		},
 		"browser": {
@@ -158,24 +151,14 @@
 			"draftModelId": "草稿模型 ID",
 			"draftModelDesc": "草稿模型必須來自相同模型系列才能正確運作。",
 			"selectDraftModel": "選擇草稿模型",
-<<<<<<< HEAD
-			"noModelsFound": "找不到草稿模型。請確保 LM Studio 已在伺服器模式下執行。",
-			"description": "LM Studio 允許您在本機電腦上執行模型。關於如何開始使用，請參閱他們的<a>快速入門指南</a>。您還需要啟動 LM Studio 的<b>本機伺服器</b>功能才能與此擴充功能一起使用。<span>注意：</span>Kilo Code 使用複雜的提示，並在 Claude 模型上運作最佳。功能較弱的模型可能無法如預期運作。"
-=======
 			"noModelsFound": "未找到草稿模型。請確保 LM Studio 以伺服器模式運行。",
-			"description": "LM Studio 允許您在本地電腦運行模型。詳細資訊請參閱快速入門指南。您需要啟動 LM Studio 的本地伺服器功能才能與此擴充功能搭配使用。<span>注意：</span> Roo Code 使用複雜提示，與 Claude 模型搭配最佳。功能較弱的模型可能無法正常運作。"
->>>>>>> 0949556b
+			"description": "LM Studio 允許您在本地電腦運行模型。詳細資訊請參閱快速入門指南。您需要啟動 LM Studio 的本地伺服器功能才能與此擴充功能搭配使用。<span>注意：</span> Kilo Code 使用複雜提示，與 Claude 模型搭配最佳。功能較弱的模型可能無法正常運作。"
 		},
 		"ollama": {
 			"baseUrl": "基礎 URL（可選）",
 			"modelId": "模型 ID",
-<<<<<<< HEAD
-			"description": "Ollama 允許您在本機電腦上執行模型。關於如何開始使用，請參閱快速入門指南。",
-			"warning": "注意：Kilo Code 使用複雜的提示，並在 Claude 模型上運作最佳。功能較弱的模型可能無法如預期運作。"
-=======
 			"description": "Ollama 允許您在本地電腦運行模型。請參閱快速入門指南。",
-			"warning": "注意：Roo Code 使用複雜提示，與 Claude 模型搭配最佳。功能較弱的模型可能無法正常運作。"
->>>>>>> 0949556b
+			"warning": "注意：Kilo Code 使用複雜提示，與 Claude 模型搭配最佳。功能較弱的模型可能無法正常運作。"
 		},
 		"unboundApiKey": "Unbound API 金鑰",
 		"getUnboundApiKey": "取得 Unbound API 金鑰",
@@ -191,11 +174,7 @@
 			}
 		},
 		"customModel": {
-<<<<<<< HEAD
-			"capabilities": "設定您的自訂 OpenAI 相容模型的功能和定價。請謹慎指定模型功能，因為它們會影響 Kilo Code 的效能。",
-=======
 			"capabilities": "設定自定義 OpenAI 相容模型的功能和定價。指定功能時需謹慎。",
->>>>>>> 0949556b
 			"maxTokens": {
 				"label": "最大輸出トークン",
 				"description": "模型回應可產生的最大トークン數。（指定 -1 使用伺服器設定最大值）"
@@ -240,11 +219,7 @@
 	"browser": {
 		"enable": {
 			"label": "啟用瀏覽器工具",
-<<<<<<< HEAD
-			"description": "啟用後，Kilo Code 可以在使用支援電腦使用的模型時使用瀏覽器與網站互動。"
-=======
-			"description": "啟用後，Roo 可在使用支援電腦使用的模型時使用瀏覽器互動。"
->>>>>>> 0949556b
+			"description": "啟用後，Kilo Code 可在使用支援電腦使用的模型時使用瀏覽器互動。"
 		},
 		"viewport": {
 			"label": "視口大小",
@@ -272,30 +247,18 @@
 	"checkpoints": {
 		"enable": {
 			"label": "啟用自動檢查點",
-<<<<<<< HEAD
-			"description": "啟用後，Kilo Code 將在任務執行期間自動建立檢查點，使審核變更或返回到早期狀態變得容易。"
-=======
-			"description": "啟用後，Roo 將在任務執行期間自動建立檢查點。"
->>>>>>> 0949556b
+			"description": "啟用後，Kilo Code 將在任務執行期間自動建立檢查點。"
 		}
 	},
 	"notifications": {
 		"sound": {
 			"label": "啟用音效",
-<<<<<<< HEAD
-			"description": "啟用後，Kilo Code 將為通知和事件播放音效。",
-=======
-			"description": "啟用後，Roo 將為通知播放音效",
->>>>>>> 0949556b
+			"description": "啟用後，Kilo Code 將為通知播放音效",
 			"volumeLabel": "音量"
 		},
 		"tts": {
 			"label": "啟用文字轉語音",
-<<<<<<< HEAD
-			"description": "啟用後，Kilo Code 將使用文字轉語音功能朗讀其回應。",
-=======
-			"description": "啟用後，Roo 將使用文字轉語音朗讀回應",
->>>>>>> 0949556b
+			"description": "啟用後，Kilo Code 將使用文字轉語音朗讀回應",
 			"speedLabel": "速度"
 		}
 	},
@@ -310,17 +273,12 @@
 			"description": "最多包含的當前工作目錄詳細資訊檔案數"
 		},
 		"rooignore": {
-<<<<<<< HEAD
-			"label": "在列表和搜尋中顯示 .kilocodeignore 檔案",
-			"description": "啟用後，與 .kilocodeignore 中模式匹配的檔案將在列表中顯示鎖定符號。禁用時，這些檔案將從檔案列表和搜尋中完全隱藏。"
-=======
-			"label": "顯示 .rooignore 檔案",
-			"description": "啟用後，符合 .rooignore 模式之檔案會顯示上鎖符號"
->>>>>>> 0949556b
+			"label": "顯示 .kilocodeignore 檔案",
+			"description": "啟用後，符合 .kilocodeignore 模式之檔案會顯示上鎖符號"
 		},
 		"maxReadFile": {
 			"label": "檔案讀取自動截斷閾值",
-			"description": "當模型未指定起始/結束值時，Roo 讀取的行數。如果此數值小於檔案總行數，Roo 將產生程式碼定義的行號索引。特殊情況：-1 指示 Roo 讀取整個檔案（不建立索引），0 指示不讀取任何行並僅提供行索引以取得最小上下文。較低的值可最小化初始上下文使用，允許後續精確的行範圍讀取。明確指定起始/結束的請求不受此設定限制。",
+			"description": "當模型未指定起始/結束值時，Kilo Code 讀取的行數。如果此數值小於檔案總行數，Kilo Code 將產生程式碼定義的行號索引。特殊情況：-1 指示 Kilo Code 讀取整個檔案（不建立索引），0 指示不讀取任何行並僅提供行索引以取得最小上下文。較低的值可最小化初始上下文使用，允許後續精確的行範圍讀取。明確指定起始/結束的請求不受此設定限制。",
 			"lines": "行",
 			"always_full_read": "始終讀取整個檔案"
 		}
@@ -341,13 +299,8 @@
 			"description": "API 請求間的最短時間"
 		},
 		"diff": {
-<<<<<<< HEAD
-			"label": "啟用透過差異編輯",
-			"description": "啟用後，Kilo Code 將能夠更快地編輯檔案，並將自動拒絕截斷的完整檔案寫入。與最新的 Claude 3.7 Sonnet 模型搭配最佳。",
-=======
 			"label": "啟用 diff 編輯",
 			"description": "啟用後可更快編輯文件並自動拒絕不完整的完整文件寫入",
->>>>>>> 0949556b
 			"strategy": {
 				"label": "diff 策略",
 				"options": {
@@ -374,24 +327,8 @@
 			"description": "此實驗性策略可能減少模型錯誤導致的重試次數，但需謹慎使用"
 		},
 		"SEARCH_AND_REPLACE": {
-<<<<<<< HEAD
-			"name": "使用實驗性搜索和替換工具",
-			"description": "啟用實驗性搜索和替換工具，允許 Kilo Code 在一個請求中替換搜索詞的多個實例。"
-		},
-		"INSERT_BLOCK": {
-			"name": "使用實驗性插入內容工具",
-			"description": "啟用實驗性插入內容工具，允許 Kilo Code 在特定行號插入內容，無需創建差異。"
-		},
-		"POWER_STEERING": {
-			"name": "使用實驗性\"動力轉向\"模式",
-			"description": "啟用後，Kilo Code 將更頻繁地提醒模型關於其當前模式定義的詳細信息。這將導致對角色定義和自定義指令的更強遵守，但每條消息將使用更多 token。"
-		},
-		"MULTI_SEARCH_AND_REPLACE": {
-			"name": "使用實驗性多塊差異工具",
-			"description": "啟用後，Kilo Code 將使用多塊差異工具。這將嘗試在一個請求中更新文件中的多個代碼塊。"
-=======
 			"name": "使用實驗性搜尋與取代工具",
-			"description": "允許 Roo 在單一請求中取代多個搜尋詞實例"
+			"description": "允許 Kilo Code 在單一請求中取代多個搜尋詞實例"
 		},
 		"INSERT_BLOCK": {
 			"name": "使用實驗性插入內容工具",
@@ -404,7 +341,6 @@
 		"MULTI_SEARCH_AND_REPLACE": {
 			"name": "使用實驗性多區塊 diff 工具",
 			"description": "單次請求更新檔案中的多個程式區塊"
->>>>>>> 0949556b
 		}
 	},
 	"temperature": {
@@ -435,30 +371,18 @@
 		}
 	},
 	"modelPicker": {
-<<<<<<< HEAD
-		"automaticFetch": "擴充功能會自動獲取 <serviceLink>{{serviceName}}</serviceLink> 上可用的最新模型列表。如果您不確定選擇哪個模型，Kilo Code 與 <defaultModelLink>{{defaultModelId}}</defaultModelLink> 配合最佳。您還可以搜尋\"free\"以尋找目前可用的免費選項。",
-=======
-		"automaticFetch": "擴充功能會自動取得 {{serviceName}} 上最新模型列表。若不確定選擇，Roo Code 與 {{defaultModelId}} 搭配最佳。",
->>>>>>> 0949556b
+		"automaticFetch": "擴充功能會自動取得 {{serviceName}} 上最新模型列表。若不確定選擇，Kilo Code 與 {{defaultModelId}} 搭配最佳。",
 		"label": "模型",
 		"searchPlaceholder": "搜尋",
 		"noMatchFound": "未找到相符項目",
 		"useCustomModel": "使用自定義模型：{{modelId}}"
 	},
 	"footer": {
-<<<<<<< HEAD
-		"feedback": "如果您有任何問題或反饋，請隨時在 <githubLink>github.com/Kilo-Org/kilocode</githubLink> 上提出問題或加入 <redditLink>reddit.com/r/kilocode</redditLink> 或 <discordLink>discord.gg/fxrhCFGhkP</discordLink>",
+		"feedback": "若有問題或建議，請在 <githubLink>GitHub</githubLink> 建立 issue 或加入 <discordLink>Discord</discordLink>",
 		"version": "Kilo Code v{{version}}",
 		"telemetry": {
-			"label": "允許匿名錯誤和使用情況報告",
-			"description": "透過發送匿名使用資料和錯誤報告來幫助改進 Kilo Code。絕不會發送程式碼、提示或個人資訊。有關更多詳細資訊，請參閱我們的隱私政策。"
-=======
-		"feedback": "若有問題或建議，請在 <githubLink>GitHub</githubLink> 建立 issue 或加入 <discordLink>Discord</discordLink>",
-		"version": "Roo Code v{{version}}",
-		"telemetry": {
 			"label": "允許匿名錯誤和使用報告",
-			"description": "匿名資料協助改善 Roo Code，絕不傳送程式碼或個人資訊"
->>>>>>> 0949556b
+			"description": "匿名資料協助改善 Kilo Code，絕不傳送程式碼或個人資訊"
 		},
 		"settings": {
 			"import": "匯入",
