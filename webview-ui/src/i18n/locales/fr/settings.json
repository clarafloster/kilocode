{
	"common": {
		"save": "Enregistrer",
		"done": "Terminé",
		"cancel": "Annuler",
		"reset": "Réinitialiser",
		"select": "Sélectionner",
		"add": "Ajouter un en-tête",
		"remove": "Supprimer"
	},
	"header": {
		"title": "Paramètres",
		"saveButtonTooltip": "Enregistrer les modifications",
		"nothingChangedTooltip": "Rien n'a changé",
		"doneButtonTooltip": "Ignorer les modifications non enregistrées et fermer le panneau des paramètres"
	},
	"unsavedChangesDialog": {
		"title": "Modifications non enregistrées",
		"description": "Voulez-vous ignorer les modifications et continuer ?",
		"cancelButton": "Annuler",
		"discardButton": "Ignorer les modifications"
	},
	"sections": {
		"providers": "Fournisseurs",
		"autoApprove": "Auto-approbation",
		"browser": "Accès ordinateur",
		"checkpoints": "Points de contrôle",
		"notifications": "Notifications",
		"contextManagement": "Contexte",
		"terminal": "Terminal",
		"experimental": "Expérimental",
		"language": "Langue",
		"about": "À propos de Kilo Code"
	},
	"autoApprove": {
		"description": "Permettre à Kilo Code d'effectuer automatiquement des opérations sans requérir d'approbation. Activez ces paramètres uniquement si vous faites entièrement confiance à l'IA et que vous comprenez les risques de sécurité associés.",
		"readOnly": {
			"label": "Lecture",
			"description": "Lorsque cette option est activée, Kilo Code affichera automatiquement le contenu des répertoires et lira les fichiers sans que vous ayez à cliquer sur le bouton Approuver.",
			"outsideWorkspace": {
				"label": "Inclure les fichiers en dehors de l'espace de travail",
				"description": "Permettre à Kilo Code de lire des fichiers en dehors de l'espace de travail actuel sans nécessiter d'approbation."
			}
		},
		"write": {
			"label": "Écriture",
			"description": "Créer et modifier automatiquement des fichiers sans nécessiter d'approbation",
			"delayLabel": "Délai après les écritures pour permettre aux diagnostics de détecter les problèmes potentiels",
			"outsideWorkspace": {
				"label": "Inclure les fichiers en dehors de l'espace de travail",
				"description": "Permettre à Kilo Code de créer et modifier des fichiers en dehors de l'espace de travail actuel sans nécessiter d'approbation."
			}
		},
		"browser": {
			"label": "Navigateur",
			"description": "Effectuer automatiquement des actions du navigateur sans nécessiter d'approbation. Remarque : S'applique uniquement lorsque le modèle prend en charge l'utilisation de l'ordinateur"
		},
		"retry": {
			"label": "Réessayer",
			"description": "Réessayer automatiquement les requêtes API échouées lorsque le serveur renvoie une réponse d'erreur",
			"delayLabel": "Délai avant de réessayer la requête"
		},
		"mcp": {
			"label": "MCP",
			"description": "Activer l'approbation automatique des outils MCP individuels dans la vue des serveurs MCP (nécessite à la fois ce paramètre et la case à cocher \"Toujours autoriser\" de l'outil)"
		},
		"modeSwitch": {
			"label": "Mode",
			"description": "Basculer automatiquement entre différents modes sans nécessiter d'approbation"
		},
		"subtasks": {
			"label": "Sous-tâches",
			"description": "Permettre la création et l'achèvement des sous-tâches sans nécessiter d'approbation"
		},
		"execute": {
			"label": "Exécuter",
			"description": "Exécuter automatiquement les commandes de terminal autorisées sans nécessiter d'approbation",
			"allowedCommands": "Commandes auto-exécutables autorisées",
			"allowedCommandsDescription": "Préfixes de commandes qui peuvent être auto-exécutés lorsque \"Toujours approuver les opérations d'exécution\" est activé. Ajoutez * pour autoriser toutes les commandes (à utiliser avec précaution).",
			"commandPlaceholder": "Entrez le préfixe de commande (ex. 'git ')",
			"addButton": "Ajouter"
		},
		"showMenu": {
			"label": "Afficher le menu d'approbation automatique dans la vue de chat",
			"description": "Lorsque cette option est activée, le menu d'approbation automatique sera affiché en bas de la vue de chat, permettant un accès rapide aux paramètres d'approbation automatique"
		}
	},
	"providers": {
		"providerDocumentation": "Documentation {{provider}}",
		"configProfile": "Profil de configuration",
		"description": "Enregistrez différentes configurations d'API pour basculer rapidement entre les fournisseurs et les paramètres.",
		"apiProvider": "Fournisseur d'API",
		"model": "Modèle",
		"nameEmpty": "Le nom ne peut pas être vide",
		"nameExists": "Un profil avec ce nom existe déjà",
		"deleteProfile": "Supprimer le profil",
		"invalidArnFormat": "Format ARN invalide. Veuillez vérifier les exemples ci-dessus.",
		"enterNewName": "Entrez un nouveau nom",
		"addProfile": "Ajouter un profil",
		"renameProfile": "Renommer le profil",
		"newProfile": "Nouveau profil de configuration",
		"enterProfileName": "Entrez le nom du profil",
		"createProfile": "Créer un profil",
		"cannotDeleteOnlyProfile": "Impossible de supprimer le seul profil",
		"searchPlaceholder": "Rechercher des profils",
		"noMatchFound": "Aucun profil correspondant trouvé",
		"vscodeLmDescription": "L'API du modèle de langage VS Code vous permet d'exécuter des modèles fournis par d'autres extensions VS Code (y compris, mais sans s'y limiter, GitHub Copilot). Le moyen le plus simple de commencer est d'installer les extensions Copilot et Copilot Chat depuis le VS Code Marketplace.",
		"awsCustomArnUse": "Entrez un ARN Amazon Bedrock valide pour le modèle que vous souhaitez utiliser. Exemples de format :",
		"awsCustomArnDesc": "Assurez-vous que la région dans l'ARN correspond à la région AWS sélectionnée ci-dessus.",
		"openRouterApiKey": "Clé API OpenRouter",
		"getOpenRouterApiKey": "Obtenir la clé API OpenRouter",
		"apiKeyStorageNotice": "Les clés API sont stockées en toute sécurité dans le stockage sécurisé de VSCode",
		"glamaApiKey": "Clé API Glama",
		"getGlamaApiKey": "Obtenir la clé API Glama",
		"useCustomBaseUrl": "Utiliser une URL de base personnalisée",
		"useHostHeader": "Utiliser un en-tête Host personnalisé",
		"useLegacyFormat": "Utiliser le format API OpenAI hérité",
		"customHeaders": "En-têtes personnalisés",
		"headerName": "Nom de l'en-tête",
		"headerValue": "Valeur de l'en-tête",
		"noCustomHeaders": "Aucun en-tête personnalisé défini. Cliquez sur le bouton + pour en ajouter un.",
		"requestyApiKey": "Clé API Requesty",
		"refreshModels": {
			"label": "Actualiser les modèles",
			"hint": "Veuillez rouvrir les paramètres pour voir les modèles les plus récents."
		},
		"getRequestyApiKey": "Obtenir la clé API Requesty",
		"openRouterTransformsText": "Compresser les prompts et chaînes de messages à la taille du contexte (<a>Transformations OpenRouter</a>)",
		"anthropicApiKey": "Clé API Anthropic",
		"getAnthropicApiKey": "Obtenir la clé API Anthropic",
		"anthropicUseAuthToken": "Passer la clé API Anthropic comme en-tête d'autorisation au lieu de X-Api-Key",
		"chutesApiKey": "Clé API Chutes",
		"getChutesApiKey": "Obtenir la clé API Chutes",
		"deepSeekApiKey": "Clé API DeepSeek",
		"getDeepSeekApiKey": "Obtenir la clé API DeepSeek",
		"geminiApiKey": "Clé API Gemini",
		"getGroqApiKey": "Obtenir la clé API Groq",
		"groqApiKey": "Clé API Groq",
		"getGeminiApiKey": "Obtenir la clé API Gemini",
		"openAiApiKey": "Clé API OpenAI",
		"openAiBaseUrl": "URL de base",
		"getOpenAiApiKey": "Obtenir la clé API OpenAI",
		"mistralApiKey": "Clé API Mistral",
		"getMistralApiKey": "Obtenir la clé API Mistral / Codestral",
		"codestralBaseUrl": "URL de base Codestral (Optionnel)",
		"codestralBaseUrlDesc": "Définir une URL alternative pour le modèle Codestral.",
		"xaiApiKey": "Clé API xAI",
		"getXaiApiKey": "Obtenir la clé API xAI",
		"litellmApiKey": "Clé API LiteLLM",
		"litellmBaseUrl": "URL de base LiteLLM",
		"awsCredentials": "Identifiants AWS",
		"awsProfile": "Profil AWS",
		"awsProfileName": "Nom du profil AWS",
		"awsAccessKey": "Clé d'accès AWS",
		"awsSecretKey": "Clé secrète AWS",
		"awsSessionToken": "Jeton de session AWS",
		"awsRegion": "Région AWS",
		"awsCrossRegion": "Utiliser l'inférence inter-régions",
		"enablePromptCaching": "Activer la mise en cache des prompts",
		"enablePromptCachingTitle": "Activer la mise en cache des prompts pour améliorer les performances et réduire les coûts pour les modèles pris en charge.",
		"cacheUsageNote": "Remarque : Si vous ne voyez pas l'utilisation du cache, essayez de sélectionner un modèle différent puis de sélectionner à nouveau votre modèle souhaité.",
		"vscodeLmModel": "Modèle de langage",
		"vscodeLmWarning": "Remarque : Il s'agit d'une intégration très expérimentale et le support des fournisseurs variera. Si vous recevez une erreur concernant un modèle non pris en charge, c'est un problème du côté du fournisseur.",
		"googleCloudSetup": {
			"title": "Pour utiliser Google Cloud Vertex AI, vous devez :",
			"step1": "1. Créer un compte Google Cloud, activer l'API Vertex AI et activer les modèles Claude souhaités.",
			"step2": "2. Installer Google Cloud CLI et configurer les identifiants par défaut de l'application.",
			"step3": "3. Ou créer un compte de service avec des identifiants."
		},
		"googleCloudCredentials": "Identifiants Google Cloud",
		"googleCloudKeyFile": "Chemin du fichier de clé Google Cloud",
		"googleCloudProjectId": "ID du projet Google Cloud",
		"googleCloudRegion": "Région Google Cloud",
		"lmStudio": {
			"baseUrl": "URL de base (optionnel)",
			"modelId": "ID du modèle",
			"speculativeDecoding": "Activer le décodage spéculatif",
			"draftModelId": "ID du modèle brouillon",
			"draftModelDesc": "Le modèle brouillon doit être de la même famille de modèles pour que le décodage spéculatif fonctionne correctement.",
			"selectDraftModel": "Sélectionner le modèle brouillon",
			"noModelsFound": "Aucun modèle brouillon trouvé. Veuillez vous assurer que LM Studio est en cours d'exécution avec le mode serveur activé.",
			"description": "LM Studio vous permet d'exécuter des modèles localement sur votre ordinateur. Pour obtenir des instructions sur la mise en route, consultez leur <a>guide de démarrage rapide</a>. Vous devrez également démarrer la fonction <b>serveur local</b> de LM Studio pour l'utiliser avec cette extension. <span>Remarque :</span> Kilo Code utilise des prompts complexes et fonctionne mieux avec les modèles Claude. Les modèles moins performants peuvent ne pas fonctionner comme prévu."
		},
		"ollama": {
			"baseUrl": "URL de base (optionnel)",
			"modelId": "ID du modèle",
			"description": "Ollama vous permet d'exécuter des modèles localement sur votre ordinateur. Pour obtenir des instructions sur la mise en route, consultez le guide de démarrage rapide.",
			"warning": "Remarque : Kilo Code utilise des prompts complexes et fonctionne mieux avec les modèles Claude. Les modèles moins performants peuvent ne pas fonctionner comme prévu."
		},
		"unboundApiKey": "Clé API Unbound",
		"getUnboundApiKey": "Obtenir la clé API Unbound",
		"humanRelay": {
			"description": "Aucune clé API n'est requise, mais l'utilisateur doit aider à copier et coller les informations dans le chat web de l'IA.",
			"instructions": "Pendant l'utilisation, une boîte de dialogue apparaîtra et le message actuel sera automatiquement copié dans le presse-papiers. Vous devez le coller dans les versions web de l'IA (comme ChatGPT ou Claude), puis copier la réponse de l'IA dans la boîte de dialogue et cliquer sur le bouton de confirmation."
		},
		"openRouter": {
			"providerRouting": {
				"title": "Routage des fournisseurs OpenRouter",
				"description": "OpenRouter dirige les requêtes vers les meilleurs fournisseurs disponibles pour votre modèle. Par défaut, les requêtes sont équilibrées entre les principaux fournisseurs pour maximiser la disponibilité. Cependant, vous pouvez choisir un fournisseur spécifique à utiliser pour ce modèle.",
				"learnMore": "En savoir plus sur le routage des fournisseurs"
			}
		},
		"customModel": {
			"capabilities": "Configurez les capacités et les prix pour votre modèle personnalisé compatible OpenAI. Soyez prudent lors de la spécification des capacités du modèle, car elles peuvent affecter le fonctionnement de Kilo Code.",
			"maxTokens": {
				"label": "Tokens de sortie maximum",
				"description": "Nombre maximum de tokens que le modèle peut générer dans une réponse. (Spécifiez -1 pour permettre au serveur de définir les tokens maximum.)"
			},
			"contextWindow": {
				"label": "Taille de la fenêtre de contexte",
				"description": "Total des tokens (entrée + sortie) que le modèle peut traiter."
			},
			"imageSupport": {
				"label": "Support des images",
				"description": "Ce modèle est-il capable de traiter et de comprendre les images ?"
			},
			"computerUse": {
				"label": "Utilisation de l'ordinateur",
				"description": "Ce modèle est-il capable d'interagir avec un navigateur ? (ex. Claude 3.7 Sonnet)"
			},
			"promptCache": {
				"label": "Mise en cache des prompts",
				"description": "Ce modèle est-il capable de mettre en cache les prompts ?"
			},
			"pricing": {
				"input": {
					"label": "Prix d'entrée",
					"description": "Coût par million de tokens dans l'entrée/prompt. Cela affecte le coût d'envoi du contexte et des instructions au modèle."
				},
				"output": {
					"label": "Prix de sortie",
					"description": "Coût par million de tokens dans la réponse du modèle. Cela affecte le coût du contenu généré et des complétions."
				},
				"cacheReads": {
					"label": "Prix des lectures de cache",
					"description": "Coût par million de tokens pour la lecture depuis le cache. C'est le prix facturé lors de la récupération d'une réponse mise en cache."
				},
				"cacheWrites": {
					"label": "Prix des écritures de cache",
					"description": "Coût par million de tokens pour l'écriture dans le cache. C'est le prix facturé lors de la première mise en cache d'un prompt."
				}
			},
			"resetDefaults": "Réinitialiser les valeurs par défaut"
		},
		"rateLimitSeconds": {
			"label": "Limite de débit",
			"description": "Temps minimum entre les requêtes API."
		},
		"reasoningEffort": {
			"label": "Effort de raisonnement du modèle",
			"high": "Élevé",
			"medium": "Moyen",
			"low": "Faible"
		},
		"setReasoningLevel": "Activer l'effort de raisonnement"
	},
	"browser": {
		"enable": {
			"label": "Activer l'outil de navigateur",
<<<<<<< HEAD
			"description": "Lorsque cette option est activée, Kilo Code peut utiliser un navigateur pour interagir avec des sites web lors de l'utilisation de modèles qui prennent en charge l'utilisation de l'ordinateur."
=======
			"description": "Lorsque cette option est activée, Roo peut utiliser un navigateur pour interagir avec des sites web lors de l'utilisation de modèles qui prennent en charge l'utilisation de l'ordinateur. <0>En savoir plus</0>"
>>>>>>> d2e15c16
		},
		"viewport": {
			"label": "Taille de la fenêtre d'affichage",
			"description": "Sélectionnez la taille de la fenêtre d'affichage pour les interactions du navigateur. Cela affecte la façon dont les sites web sont affichés et dont on interagit avec eux.",
			"options": {
				"largeDesktop": "Grand bureau (1280x800)",
				"smallDesktop": "Petit bureau (900x600)",
				"tablet": "Tablette (768x1024)",
				"mobile": "Mobile (360x640)"
			}
		},
		"screenshotQuality": {
			"label": "Qualité des captures d'écran",
			"description": "Ajustez la qualité WebP des captures d'écran du navigateur. Des valeurs plus élevées fournissent des captures plus claires mais augmentent l'utilisation de token."
		},
		"remote": {
			"label": "Utiliser une connexion de navigateur distant",
			"description": "Se connecter à un navigateur Chrome exécuté avec le débogage à distance activé (--remote-debugging-port=9222).",
			"urlPlaceholder": "URL personnalisée (ex. http://localhost:9222)",
			"testButton": "Tester la connexion",
			"testingButton": "Test en cours...",
			"instructions": "Entrez l'adresse hôte du protocole DevTools ou laissez vide pour découvrir automatiquement les instances Chrome locales. Le bouton Tester la connexion essaiera l'URL personnalisée si fournie, ou découvrira automatiquement si le champ est vide."
		}
	},
	"checkpoints": {
		"enable": {
			"label": "Activer les points de contrôle automatiques",
<<<<<<< HEAD
			"description": "Lorsque cette option est activée, Kilo Code créera automatiquement des points de contrôle pendant l'exécution des tâches, facilitant la révision des modifications ou le retour à des états antérieurs."
=======
			"description": "Lorsque cette option est activée, Roo créera automatiquement des points de contrôle pendant l'exécution des tâches, facilitant la révision des modifications ou le retour à des états antérieurs. <0>En savoir plus</0>"
>>>>>>> d2e15c16
		}
	},
	"notifications": {
		"sound": {
			"label": "Activer les effets sonores",
			"description": "Lorsque cette option est activée, Kilo Code jouera des effets sonores pour les notifications et les événements.",
			"volumeLabel": "Volume"
		},
		"tts": {
			"label": "Activer la synthèse vocale",
			"description": "Lorsque cette option est activée, Kilo Code lira ses réponses à haute voix en utilisant la synthèse vocale.",
			"speedLabel": "Vitesse"
		}
	},
	"contextManagement": {
		"description": "Contrôlez quelles informations sont incluses dans la fenêtre de contexte de l'IA, affectant l'utilisation de token et la qualité des réponses",
		"openTabs": {
			"label": "Limite de contexte des onglets ouverts",
			"description": "Nombre maximum d'onglets VSCode ouverts à inclure dans le contexte. Des valeurs plus élevées fournissent plus de contexte mais augmentent l'utilisation de token."
		},
		"workspaceFiles": {
			"label": "Limite de contexte des fichiers de l'espace de travail",
			"description": "Nombre maximum de fichiers à inclure dans les détails du répertoire de travail actuel. Des valeurs plus élevées fournissent plus de contexte mais augmentent l'utilisation de token."
		},
		"rooignore": {
			"label": "Afficher les fichiers .kilocodeignore dans les listes et recherches",
			"description": "Lorsque cette option est activée, les fichiers correspondant aux modèles dans .kilocodeignore seront affichés dans les listes avec un symbole de cadenas. Lorsqu'elle est désactivée, ces fichiers seront complètement masqués des listes de fichiers et des recherches."
		},
		"maxReadFile": {
			"label": "Seuil d'auto-troncature de lecture de fichier",
			"description": "Kilo Code lit ce nombre de lignes lorsque le modèle omet les valeurs de début/fin. Si ce nombre est inférieur au total du fichier, Kilo Code génère un index des numéros de ligne des définitions de code. Cas spéciaux : -1 indique à Kilo Code de lire le fichier entier (sans indexation), et 0 indique de ne lire aucune ligne et de fournir uniquement les index de ligne pour un contexte minimal. Des valeurs plus basses minimisent l'utilisation initiale du contexte, permettant des lectures ultérieures de plages de lignes précises. Les requêtes avec début/fin explicites ne sont pas limitées par ce paramètre.",
			"lines": "lignes",
			"always_full_read": "Toujours lire le fichier entier"
		}
	},
	"terminal": {
		"basic": {
			"label": "Paramètres du terminal : Base",
			"description": "Paramètres de base du terminal"
		},
		"advanced": {
			"label": "Paramètres du terminal : Avancé",
			"description": "Les options suivantes peuvent nécessiter un redémarrage du terminal pour appliquer le paramètre."
		},
		"outputLineLimit": {
			"label": "Limite de sortie du terminal",
			"description": "Nombre maximum de lignes à inclure dans la sortie du terminal lors de l'exécution de commandes. Lorsque ce nombre est dépassé, les lignes seront supprimées du milieu, économisant des token. <0>En savoir plus</0>"
		},
		"shellIntegrationTimeout": {
			"label": "Délai d'intégration du shell du terminal",
			"description": "Temps maximum d'attente pour l'initialisation de l'intégration du shell avant d'exécuter des commandes. Pour les utilisateurs avec des temps de démarrage de shell longs, cette valeur peut nécessiter d'être augmentée si vous voyez des erreurs \"Shell Integration Unavailable\" dans le terminal. <0>En savoir plus</0>"
		},
		"shellIntegrationDisabled": {
			"label": "Désactiver l'intégration du shell du terminal",
			"description": "Active ceci si les commandes du terminal ne fonctionnent pas correctement ou si tu vois des erreurs 'Shell Integration Unavailable'. Cela utilise une méthode plus simple pour exécuter les commandes, en contournant certaines fonctionnalités avancées du terminal. <0>En savoir plus</0>"
		},
		"commandDelay": {
			"label": "Délai de commande du terminal",
			"description": "Délai en millisecondes à ajouter après l'exécution de la commande. Le paramètre par défaut de 0 désactive complètement le délai. Cela peut aider à garantir que la sortie de la commande est entièrement capturée dans les terminaux avec des problèmes de synchronisation. Dans la plupart des terminaux, cela est implémenté en définissant `PROMPT_COMMAND='sleep N'` et Powershell ajoute `start-sleep` à la fin de chaque commande. À l'origine, c'était une solution pour le bug VSCode#237208 et peut ne pas être nécessaire. <0>En savoir plus</0>"
		},
		"compressProgressBar": {
			"label": "Compresser la sortie des barres de progression",
			"description": "Lorsque activé, traite la sortie du terminal avec des retours chariot (\\r) pour simuler l'affichage d'un terminal réel. Cela supprime les états intermédiaires des barres de progression, ne conservant que l'état final, ce qui économise de l'espace de contexte pour des informations plus pertinentes. <0>En savoir plus</0>"
		},
		"powershellCounter": {
			"label": "Activer le contournement du compteur PowerShell",
			"description": "Lorsqu'activé, ajoute un compteur aux commandes PowerShell pour assurer une exécution correcte des commandes. Cela aide avec les terminaux PowerShell qui peuvent avoir des problèmes de capture de sortie. <0>En savoir plus</0>"
		},
		"zshClearEolMark": {
			"label": "Effacer la marque de fin de ligne ZSH",
			"description": "Lorsqu'activé, efface la marque de fin de ligne ZSH en définissant PROMPT_EOL_MARK=''. Cela évite les problèmes d'interprétation de la sortie des commandes lorsqu'elle se termine par des caractères spéciaux comme '%'. <0>En savoir plus</0>"
		},
		"zshOhMy": {
			"label": "Activer l'intégration Oh My Zsh",
			"description": "Lorsqu'activé, définit ITERM_SHELL_INTEGRATION_INSTALLED=Yes pour activer les fonctionnalités d'intégration du shell Oh My Zsh. L'application de ce paramètre peut nécessiter le redémarrage de l'IDE. <0>En savoir plus</0>"
		},
		"zshP10k": {
			"label": "Activer l'intégration Powerlevel10k",
			"description": "Lorsqu'activé, définit POWERLEVEL9K_TERM_SHELL_INTEGRATION=true pour activer les fonctionnalités d'intégration du shell Powerlevel10k. <0>En savoir plus</0>"
		},
		"zdotdir": {
			"label": "Activer la gestion ZDOTDIR",
			"description": "Lorsque activé, crée un répertoire temporaire pour ZDOTDIR afin de gérer correctement l'intégration du shell zsh. Cela garantit le bon fonctionnement de l'intégration du shell VSCode avec zsh tout en préservant votre configuration zsh. <0>En savoir plus</0>"
		},
		"inheritEnv": {
			"label": "Hériter des variables d'environnement",
			"description": "Lorsqu'activé, le terminal hérite des variables d'environnement du processus parent VSCode, comme les paramètres d'intégration du shell définis dans le profil utilisateur. Cela bascule directement le paramètre global VSCode `terminal.integrated.inheritEnv`. <0>En savoir plus</0>"
		}
	},
	"advanced": {
		"diff": {
			"label": "Activer l'édition via des diffs",
			"description": "Lorsque cette option est activée, Kilo Code pourra éditer des fichiers plus rapidement et rejettera automatiquement les écritures de fichiers complets tronqués. Fonctionne mieux avec le dernier modèle Claude 3.7 Sonnet.",
			"strategy": {
				"label": "Stratégie de diff",
				"options": {
					"standard": "Standard (Bloc unique)",
					"multiBlock": "Expérimental : Diff multi-blocs",
					"unified": "Expérimental : Diff unifié"
				},
				"descriptions": {
					"standard": "La stratégie de diff standard applique les modifications à un seul bloc de code à la fois.",
					"unified": "La stratégie de diff unifié prend plusieurs approches pour appliquer les diffs et choisit la meilleure approche.",
					"multiBlock": "La stratégie de diff multi-blocs permet de mettre à jour plusieurs blocs de code dans un fichier en une seule requête."
				}
			},
			"matchPrecision": {
				"label": "Précision de correspondance",
				"description": "Ce curseur contrôle la précision avec laquelle les sections de code doivent correspondre lors de l'application des diffs. Des valeurs plus basses permettent des correspondances plus flexibles mais augmentent le risque de remplacements incorrects. Utilisez des valeurs inférieures à 100 % avec une extrême prudence."
			}
		}
	},
	"experimental": {
		"warning": "⚠️",
		"AUTO_CONDENSE_CONTEXT": {
			"name": "Condenser intelligemment la fenêtre de contexte",
			"description": "Utilise un appel LLM pour résumer la conversation précédente lorsque la fenêtre de contexte de la tâche est presque pleine, plutôt que de supprimer les anciens messages. Avertissement : le coût de la synthèse n'est actuellement pas inclus dans les coûts API affichés dans l'interface."
		},
		"DIFF_STRATEGY_UNIFIED": {
			"name": "Utiliser la stratégie diff unifiée expérimentale",
			"description": "Activer la stratégie diff unifiée expérimentale. Cette stratégie pourrait réduire le nombre de tentatives causées par des erreurs de modèle, mais peut provoquer des comportements inattendus ou des modifications incorrectes. Activez-la uniquement si vous comprenez les risques et êtes prêt à examiner attentivement tous les changements."
		},
		"SEARCH_AND_REPLACE": {
			"name": "Utiliser l'outil de recherche et remplacement expérimental",
			"description": "Activer l'outil de recherche et remplacement expérimental, permettant à Kilo Code de remplacer plusieurs occurrences d'un terme de recherche en une seule requête."
		},
		"INSERT_BLOCK": {
			"name": "Utiliser l'outil d'insertion de contenu expérimental",
			"description": "Activer l'outil d'insertion de contenu expérimental, permettant à Kilo Code d'insérer du contenu à des numéros de ligne spécifiques sans avoir besoin de créer un diff."
		},
		"POWER_STEERING": {
			"name": "Utiliser le mode \"direction assistée\" expérimental",
			"description": "Lorsqu'il est activé, Kilo Code rappellera plus fréquemment au modèle les détails de sa définition de mode actuelle. Cela conduira à une adhérence plus forte aux définitions de rôles et aux instructions personnalisées, mais utilisera plus de tokens par message."
		},
		"MULTI_SEARCH_AND_REPLACE": {
			"name": "Utiliser l'outil diff multi-blocs expérimental",
			"description": "Lorsqu'il est activé, Kilo Code utilisera l'outil diff multi-blocs. Cela tentera de mettre à jour plusieurs blocs de code dans le fichier en une seule requête."
		}
	},
	"promptCaching": {
		"label": "Désactiver la mise en cache des prompts",
		"description": "Lorsque cette option est cochée, Kilo Code n'utilisera pas la mise en cache des prompts pour ce modèle."
	},
	"temperature": {
		"useCustom": "Utiliser une température personnalisée",
		"description": "Contrôle l'aléatoire dans les réponses du modèle.",
		"rangeDescription": "Des valeurs plus élevées rendent la sortie plus aléatoire, des valeurs plus basses la rendent plus déterministe."
	},
	"modelInfo": {
		"supportsImages": "Prend en charge les images",
		"noImages": "Ne prend pas en charge les images",
		"supportsComputerUse": "Prend en charge l'utilisation de l'ordinateur",
		"noComputerUse": "Ne prend pas en charge l'utilisation de l'ordinateur",
		"supportsPromptCache": "Prend en charge la mise en cache des prompts",
		"noPromptCache": "Ne prend pas en charge la mise en cache des prompts",
		"maxOutput": "Sortie maximale",
		"inputPrice": "Prix d'entrée",
		"outputPrice": "Prix de sortie",
		"cacheReadsPrice": "Prix des lectures de cache",
		"cacheWritesPrice": "Prix des écritures de cache",
		"enableStreaming": "Activer le streaming",
		"enableR1Format": "Activer les paramètres du modèle R1",
		"enableR1FormatTips": "Doit être activé lors de l'utilisation de modèles R1 tels que QWQ, pour éviter l'erreur 400",
		"useAzure": "Utiliser Azure",
		"azureApiVersion": "Définir la version de l'API Azure",
		"gemini": {
			"freeRequests": "* Gratuit jusqu'à {{count}} requêtes par minute. Après cela, la facturation dépend de la taille du prompt.",
			"pricingDetails": "Pour plus d'informations, voir les détails de tarification.",
			"billingEstimate": "* La facturation est une estimation - le coût exact dépend de la taille du prompt."
		}
	},
	"modelPicker": {
		"automaticFetch": "L'extension récupère automatiquement la liste la plus récente des modèles disponibles sur <serviceLink>{{serviceName}}</serviceLink>. Si vous ne savez pas quel modèle choisir, Kilo Code fonctionne mieux avec <defaultModelLink>{{defaultModelId}}</defaultModelLink>. Vous pouvez également rechercher \"free\" pour les options gratuites actuellement disponibles.",
		"label": "Modèle",
		"searchPlaceholder": "Rechercher",
		"noMatchFound": "Aucune correspondance trouvée",
		"useCustomModel": "Utiliser personnalisé : {{modelId}}"
	},
	"footer": {
<<<<<<< HEAD
		"feedback": "Si vous avez des questions ou des commentaires, n'hésitez pas à ouvrir un problème sur <githubLink>github.com/Kilo-Org/kilocode</githubLink> ou à rejoindre <redditLink>reddit.com/r/kilocode</redditLink> ou <discordLink>kilocode.ai/discord</discordLink>",
		"version": "Kilo Code v{{version}}",
=======
		"feedback": "Si vous avez des questions ou des commentaires, n'hésitez pas à ouvrir un problème sur <githubLink>github.com/RooVetGit/Roo-Code</githubLink> ou à rejoindre <redditLink>reddit.com/r/RooCode</redditLink> ou <discordLink>discord.gg/roocode</discordLink>",
>>>>>>> d2e15c16
		"telemetry": {
			"label": "Autoriser les rapports anonymes d'erreurs et d'utilisation",
			"description": "Aidez à améliorer Kilo Code en envoyant des données d'utilisation anonymes et des rapports d'erreurs. Aucun code, prompt ou information personnelle n'est jamais envoyé. Consultez notre politique de confidentialité pour plus de détails."
		},
		"settings": {
			"import": "Importer",
			"export": "Exporter",
			"reset": "Réinitialiser"
		}
	},
	"thinkingBudget": {
		"maxTokens": "Tokens maximum",
		"maxThinkingTokens": "Tokens de réflexion maximum"
	},
	"validation": {
		"apiKey": "Vous devez fournir une clé API valide.",
		"awsRegion": "Vous devez choisir une région pour utiliser Amazon Bedrock.",
		"googleCloud": "Vous devez fournir un ID de projet et une région Google Cloud valides.",
		"modelId": "Vous devez fournir un ID de modèle valide.",
		"modelSelector": "Vous devez fournir un sélecteur de modèle valide.",
		"openAi": "Vous devez fournir une URL de base, une clé API et un ID de modèle valides.",
		"arn": {
			"invalidFormat": "Format ARN invalide. Veuillez vérifier les exigences de format.",
			"regionMismatch": "Attention : La région dans votre ARN ({{arnRegion}}) ne correspond pas à votre région sélectionnée ({{region}}). Cela peut causer des problèmes d'accès. Le fournisseur utilisera la région de l'ARN."
		},
		"modelAvailability": "L'ID de modèle ({{modelId}}) que vous avez fourni n'est pas disponible. Veuillez choisir un modèle différent."
	},
	"placeholders": {
		"apiKey": "Saisissez la clé API...",
		"profileName": "Saisissez le nom du profil",
		"accessKey": "Saisissez la clé d'accès...",
		"secretKey": "Saisissez la clé secrète...",
		"sessionToken": "Saisissez le jeton de session...",
		"credentialsJson": "Saisissez le JSON des identifiants...",
		"keyFilePath": "Saisissez le chemin du fichier de clé...",
		"projectId": "Saisissez l'ID du projet...",
		"customArn": "Saisissez l'ARN (ex. arn:aws:bedrock:us-east-1:123456789012:foundation-model/my-model)",
		"baseUrl": "Saisissez l'URL de base...",
		"modelId": {
			"lmStudio": "ex. meta-llama-3.1-8b-instruct",
			"lmStudioDraft": "ex. lmstudio-community/llama-3.2-1b-instruct",
			"ollama": "ex. llama3.1"
		},
		"numbers": {
			"maxTokens": "ex. 4096",
			"contextWindow": "ex. 128000",
			"inputPrice": "ex. 0.0001",
			"outputPrice": "ex. 0.0002",
			"cacheWritePrice": "ex. 0.00005"
		}
	},
	"defaults": {
		"ollamaUrl": "Par défaut : http://localhost:11434",
		"lmStudioUrl": "Par défaut : http://localhost:1234",
		"geminiUrl": "Par défaut : https://generativelanguage.googleapis.com"
	},
	"labels": {
		"customArn": "ARN personnalisé",
		"useCustomArn": "Utiliser un ARN personnalisé..."
	}
}<|MERGE_RESOLUTION|>--- conflicted
+++ resolved
@@ -257,11 +257,7 @@
 	"browser": {
 		"enable": {
 			"label": "Activer l'outil de navigateur",
-<<<<<<< HEAD
-			"description": "Lorsque cette option est activée, Kilo Code peut utiliser un navigateur pour interagir avec des sites web lors de l'utilisation de modèles qui prennent en charge l'utilisation de l'ordinateur."
-=======
-			"description": "Lorsque cette option est activée, Roo peut utiliser un navigateur pour interagir avec des sites web lors de l'utilisation de modèles qui prennent en charge l'utilisation de l'ordinateur. <0>En savoir plus</0>"
->>>>>>> d2e15c16
+			"description": "Lorsque cette option est activée, Kilo Code peut utiliser un navigateur pour interagir avec des sites web lors de l'utilisation de modèles qui prennent en charge l'utilisation de l'ordinateur. <0>En savoir plus</0>"
 		},
 		"viewport": {
 			"label": "Taille de la fenêtre d'affichage",
@@ -289,11 +285,7 @@
 	"checkpoints": {
 		"enable": {
 			"label": "Activer les points de contrôle automatiques",
-<<<<<<< HEAD
-			"description": "Lorsque cette option est activée, Kilo Code créera automatiquement des points de contrôle pendant l'exécution des tâches, facilitant la révision des modifications ou le retour à des états antérieurs."
-=======
-			"description": "Lorsque cette option est activée, Roo créera automatiquement des points de contrôle pendant l'exécution des tâches, facilitant la révision des modifications ou le retour à des états antérieurs. <0>En savoir plus</0>"
->>>>>>> d2e15c16
+			"description": "Lorsque cette option est activée, Kilo Code créera automatiquement des points de contrôle pendant l'exécution des tâches, facilitant la révision des modifications ou le retour à des états antérieurs. <0>En savoir plus</0>"
 		}
 	},
 	"notifications": {
@@ -473,12 +465,7 @@
 		"useCustomModel": "Utiliser personnalisé : {{modelId}}"
 	},
 	"footer": {
-<<<<<<< HEAD
 		"feedback": "Si vous avez des questions ou des commentaires, n'hésitez pas à ouvrir un problème sur <githubLink>github.com/Kilo-Org/kilocode</githubLink> ou à rejoindre <redditLink>reddit.com/r/kilocode</redditLink> ou <discordLink>kilocode.ai/discord</discordLink>",
-		"version": "Kilo Code v{{version}}",
-=======
-		"feedback": "Si vous avez des questions ou des commentaires, n'hésitez pas à ouvrir un problème sur <githubLink>github.com/RooVetGit/Roo-Code</githubLink> ou à rejoindre <redditLink>reddit.com/r/RooCode</redditLink> ou <discordLink>discord.gg/roocode</discordLink>",
->>>>>>> d2e15c16
 		"telemetry": {
 			"label": "Autoriser les rapports anonymes d'erreurs et d'utilisation",
 			"description": "Aidez à améliorer Kilo Code en envoyant des données d'utilisation anonymes et des rapports d'erreurs. Aucun code, prompt ou information personnelle n'est jamais envoyé. Consultez notre politique de confidentialité pour plus de détails."
