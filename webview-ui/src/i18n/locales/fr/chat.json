{
	"greeting": "Que peut faire Kilo Code pour vous ?",
	"task": {
		"title": "Tâche",
		"seeMore": "Voir plus",
		"seeLess": "Voir moins",
		"tokens": "Tokens :",
		"cache": "Cache :",
		"apiCost": "Coût API :",
		"contextWindow": "Durée du contexte :",
		"closeAndStart": "Fermer la tâche et en commencer une nouvelle",
		"export": "Exporter l'historique des tâches",
		"delete": "Supprimer la tâche (Shift + Clic pour ignorer la confirmation)"
	},
	"history": {
		"title": "Historique"
	},
	"unpin": "Désépingler",
	"pin": "Épingler",
	"tokenProgress": {
		"availableSpace": "Espace disponible : {{amount}} tokens",
		"tokensUsed": "Tokens utilisés : {{used}} sur {{total}}",
		"reservedForResponse": "Réservé pour la réponse du modèle : {{amount}} tokens"
	},
	"retry": {
		"title": "Réessayer",
		"tooltip": "Tenter à nouveau l'opération"
	},
	"startNewTask": {
		"title": "Commencer une nouvelle tâche",
		"tooltip": "Démarrer une nouvelle tâche"
	},
	"proceedAnyways": {
		"title": "Continuer quand même",
		"tooltip": "Continuer pendant l'exécution de la commande"
	},
	"save": {
		"title": "Enregistrer",
		"tooltip": "Sauvegarder les modifications du fichier"
	},
	"reject": {
		"title": "Rejeter",
		"tooltip": "Rejeter cette action"
	},
	"completeSubtaskAndReturn": "Terminer la sous-tâche et revenir",
	"approve": {
		"title": "Approuver",
		"tooltip": "Approuver cette action"
	},
	"runCommand": {
		"title": "Exécuter la commande",
		"tooltip": "Exécuter cette commande"
	},
	"proceedWhileRunning": {
		"title": "Continuer pendant l'exécution",
		"tooltip": "Continuer malgré les avertissements"
	},
	"resumeTask": {
		"title": "Reprendre la tâche",
		"tooltip": "Continuer la tâche actuelle"
	},
	"terminate": {
		"title": "Terminer",
		"tooltip": "Terminer la tâche actuelle"
	},
	"cancel": {
		"title": "Annuler",
		"tooltip": "Annuler l'opération actuelle"
	},
	"scrollToBottom": "Défiler jusqu'au bas du chat",
<<<<<<< HEAD
	"onboarding": "<strong>Votre liste de tâches dans cet espace de travail est vide.</strong> Commencez par saisir une tâche ci-dessous. Vous ne savez pas par où commencer ? En savoir plus sur ce que Kilo Code peut faire pour vous dans <DocsLink>la documentation</DocsLink>.",
=======
	"about": "Générer, refactoriser et déboguer du code avec l'assistance de l'IA.<br />Consultez notre <DocsLink>documentation</DocsLink> pour en savoir plus.",
	"onboarding": "Grâce aux dernières avancées en matière de capacités de codage agent, je peux gérer des tâches complexes de développement logiciel étape par étape. Avec des outils qui me permettent de créer et d'éditer des fichiers, d'explorer des projets complexes, d'utiliser le navigateur et d'exécuter des commandes de terminal (après votre autorisation), je peux vous aider de manières qui vont au-delà de la complétion de code ou du support technique. Je peux même utiliser MCP pour créer de nouveaux outils et étendre mes propres capacités.",
	"rooTips": {
		"boomerangTasks": {
			"title": "Tâches Boomerang",
			"description": "Divisez les tâches en parties plus petites et gérables."
		},
		"stickyModels": {
			"title": "Modes persistants",
			"description": "Chaque mode se souvient de votre dernier modèle utilisé"
		},
		"tools": {
			"title": "Outils",
			"description": "Permettez à l'IA de résoudre des problèmes en naviguant sur le Web, en exécutant des commandes, et plus encore."
		},
		"customizableModes": {
			"title": "Modes personnalisables",
			"description": "Des personas spécialisés avec leurs propres comportements et modèles assignés"
		}
	},
>>>>>>> 11f65c5b
	"selectMode": "Sélectionner le mode d'interaction",
	"enhancePrompt": "Améliorer la requête avec un contexte supplémentaire",
	"addImages": "Ajouter des images au message",
	"sendMessage": "Envoyer le message",
	"typeMessage": "Écrivez un message...",
	"typeTask": "Construire, trouver, demander quelque chose",
	"addContext": "@ pour ajouter du contexte, / pour changer de mode",
	"dragFiles": "maintenir Maj pour glisser des fichiers",
	"dragFilesImages": "maintenir Maj pour glisser des fichiers/images",
	"enhancePromptDescription": "Le bouton 'Améliorer la requête' aide à améliorer votre demande en fournissant un contexte supplémentaire, des clarifications ou des reformulations. Essayez de taper une demande ici et cliquez à nouveau sur le bouton pour voir comment cela fonctionne.",
	"errorReadingFile": "Erreur lors de la lecture du fichier :",
	"noValidImages": "Aucune image valide n'a été traitée",
	"separator": "Séparateur",
	"edit": "Éditer...",
	"forNextMode": "pour le prochain mode",
	"error": "Erreur",
	"diffError": {
		"title": "Modification échouée"
	},
	"troubleMessage": "Kilo Code rencontre des difficultés...",
	"apiRequest": {
		"title": "Requête API",
		"failed": "Échec de la requête API",
		"streaming": "Requête API...",
		"cancelled": "Requête API annulée",
		"streamingFailed": "Échec du streaming API"
	},
	"checkpoint": {
		"initial": "Point de contrôle initial",
		"regular": "Point de contrôle",
		"initializingWarning": "Initialisation du point de contrôle en cours... Si cela prend trop de temps, tu peux désactiver les points de contrôle dans les <settingsLink>paramètres</settingsLink> et redémarrer ta tâche.",
		"menu": {
			"viewDiff": "Voir les différences",
			"restore": "Restaurer le point de contrôle",
			"restoreFiles": "Restaurer les fichiers",
			"restoreFilesDescription": "Restaure les fichiers de votre projet à un instantané pris à ce moment.",
			"restoreFilesAndTask": "Restaurer fichiers et tâche",
			"confirm": "Confirmer",
			"cancel": "Annuler",
			"cannotUndo": "Cette action ne peut pas être annulée.",
			"restoreFilesAndTaskDescription": "Restaure les fichiers de votre projet à un instantané pris à ce moment et supprime tous les messages après ce point."
		},
		"current": "Actuel"
	},
	"fileOperations": {
		"wantsToRead": "Kilo Code veut lire ce fichier :",
		"wantsToReadOutsideWorkspace": "Kilo Code veut lire ce fichier en dehors de l'espace de travail :",
		"didRead": "Kilo Code a lu ce fichier :",
		"wantsToEdit": "Kilo Code veut éditer ce fichier :",
		"wantsToEditOutsideWorkspace": "Kilo Code veut éditer ce fichier en dehors de l'espace de travail :",
		"wantsToCreate": "Kilo Code veut créer un nouveau fichier :",
		"wantsToSearchReplace": "Kilo Code veut effectuer une recherche et remplacement sur ce fichier :",
		"didSearchReplace": "Kilo Code a effectué une recherche et remplacement sur ce fichier :",
		"wantsToInsert": "Kilo Code veut insérer du contenu dans ce fichier :",
		"wantsToInsertWithLineNumber": "Kilo Code veut insérer du contenu dans ce fichier à la ligne {{lineNumber}} :",
		"wantsToInsertAtEnd": "Kilo Code veut ajouter du contenu à la fin de ce fichier :"
	},
	"instructions": {
		"wantsToFetch": "Kilo Code veut récupérer des instructions détaillées pour aider à la tâche actuelle"
	},
	"directoryOperations": {
		"wantsToViewTopLevel": "Kilo Code veut voir les fichiers de premier niveau dans ce répertoire :",
		"didViewTopLevel": "Kilo Code a vu les fichiers de premier niveau dans ce répertoire :",
		"wantsToViewRecursive": "Kilo Code veut voir récursivement tous les fichiers dans ce répertoire :",
		"didViewRecursive": "Kilo Code a vu récursivement tous les fichiers dans ce répertoire :",
		"wantsToViewDefinitions": "Kilo Code veut voir les noms de définitions de code source utilisés dans ce répertoire :",
		"didViewDefinitions": "Kilo Code a vu les noms de définitions de code source utilisés dans ce répertoire :",
		"wantsToSearch": "Kilo Code veut rechercher dans ce répertoire <code>{{regex}}</code> :",
		"didSearch": "Kilo Code a recherché dans ce répertoire <code>{{regex}}</code> :"
	},
	"commandOutput": "Sortie de commande",
	"response": "Réponse",
	"arguments": "Arguments",
	"mcp": {
		"wantsToUseTool": "Kilo Code veut utiliser un outil sur le serveur MCP {{serverName}} :",
		"wantsToAccessResource": "Kilo Code veut accéder à une ressource sur le serveur MCP {{serverName}} :"
	},
	"modes": {
		"wantsToSwitch": "Kilo Code veut passer au mode <code>{{mode}}</code>",
		"wantsToSwitchWithReason": "Kilo Code veut passer au mode <code>{{mode}}</code> car : {{reason}}",
		"didSwitch": "Kilo Code est passé au mode <code>{{mode}}</code>",
		"didSwitchWithReason": "Kilo Code est passé au mode <code>{{mode}}</code> car : {{reason}}"
	},
	"subtasks": {
		"wantsToCreate": "Kilo Code veut créer une nouvelle sous-tâche en mode <code>{{mode}}</code> :",
		"wantsToFinish": "Kilo Code veut terminer cette sous-tâche",
		"newTaskContent": "Instructions de la sous-tâche",
		"completionContent": "Sous-tâche terminée",
		"resultContent": "Résultats de la sous-tâche",
		"defaultResult": "Veuillez continuer avec la tâche suivante.",
		"completionInstructions": "Sous-tâche terminée ! Vous pouvez examiner les résultats et suggérer des corrections ou les prochaines étapes. Si tout semble bon, confirmez pour retourner le résultat à la tâche parente."
	},
	"questions": {
		"hasQuestion": "Kilo Code a une question :"
	},
	"taskCompleted": "Tâche terminée",
	"shellIntegration": {
		"unavailable": "Intégration du shell indisponible",
		"troubleshooting": "Toujours des problèmes ? Cliquez ici pour la documentation d'intégration du shell.",
		"checkSettings": "Vérifie les solutions de contournement du terminal dans les paramètres",
		"updateVSCode": "Mets à jour VSCode",
		"supportedShell": "Assure-toi d'utiliser un shell supporté : zsh, bash, fish ou PowerShell"
	},
	"powershell": {
		"issues": "Il semble que vous rencontriez des problèmes avec Windows PowerShell, veuillez consulter ce"
	},
	"autoApprove": {
		"title": "Auto-approbation :",
		"none": "Aucune",
		"description": "L'auto-approbation permet à Kilo Code d'effectuer des actions sans demander d'autorisation. Activez-la uniquement pour les actions auxquelles vous faites entièrement confiance. Configuration plus détaillée disponible dans les <settingsLink>Paramètres</settingsLink>."
	},
	"reasoning": {
		"thinking": "Réflexion",
		"seconds": "{{count}}s"
	},
	"followUpSuggest": {
		"copyToInput": "Copier vers l'entrée (ou Shift + clic)"
	},
	"announcement": {
		"title": "🎉 Roo Code 3.14 est sortie",
		"description": "Roo Code 3.14 apporte de nouvelles fonctionnalités et améliorations basées sur vos retours.",
		"whatsNew": "Quoi de neuf",
		"feature1": "<bold>Outils d'édition améliorés</bold> : Les outils <code>search_and_replace</code> et <code>insert_content</code> ont été améliorés et ne sont plus expérimentaux",
		"feature2": "<bold>Corrections pour apply_diff</bold> : Nous continuons à travailler sur l'amélioration de l'outil <code>apply_diff</code>",
		"feature3": "<bold>Quantité d'autres améliorations</bold> : Nombreuses corrections et optimisations dans toute l'extension",
		"hideButton": "Masquer l'annonce",
		"detailsDiscussLinks": "Obtenez plus de détails et participez aux discussions sur <discordLink>Discord</discordLink> et <redditLink>Reddit</redditLink> 🚀"
	},
	"browser": {
		"rooWantsToUse": "Kilo Code veut utiliser le navigateur :",
		"consoleLogs": "Journaux de console",
		"noNewLogs": "(Pas de nouveaux journaux)",
		"screenshot": "Capture d'écran du navigateur",
		"cursor": "curseur",
		"navigation": {
			"step": "Étape {{current}} sur {{total}}",
			"previous": "Précédent",
			"next": "Suivant"
		},
		"sessionStarted": "Session de navigateur démarrée",
		"actions": {
			"title": "Action de navigation : ",
			"launch": "Lancer le navigateur sur {{url}}",
			"click": "Cliquer ({{coordinate}})",
			"type": "Saisir \"{{text}}\"",
			"scrollDown": "Défiler vers le bas",
			"scrollUp": "Défiler vers le haut",
			"close": "Fermer le navigateur"
		}
	},
	"systemPromptWarning": "AVERTISSEMENT : Remplacement d'instructions système personnalisées actif. Cela peut gravement perturber la fonctionnalité et provoquer un comportement imprévisible.",
	"selectApiConfig": "Sélectionner la configuration de l’API"
}<|MERGE_RESOLUTION|>--- conflicted
+++ resolved
@@ -68,9 +68,6 @@
 		"tooltip": "Annuler l'opération actuelle"
 	},
 	"scrollToBottom": "Défiler jusqu'au bas du chat",
-<<<<<<< HEAD
-	"onboarding": "<strong>Votre liste de tâches dans cet espace de travail est vide.</strong> Commencez par saisir une tâche ci-dessous. Vous ne savez pas par où commencer ? En savoir plus sur ce que Kilo Code peut faire pour vous dans <DocsLink>la documentation</DocsLink>.",
-=======
 	"about": "Générer, refactoriser et déboguer du code avec l'assistance de l'IA.<br />Consultez notre <DocsLink>documentation</DocsLink> pour en savoir plus.",
 	"onboarding": "Grâce aux dernières avancées en matière de capacités de codage agent, je peux gérer des tâches complexes de développement logiciel étape par étape. Avec des outils qui me permettent de créer et d'éditer des fichiers, d'explorer des projets complexes, d'utiliser le navigateur et d'exécuter des commandes de terminal (après votre autorisation), je peux vous aider de manières qui vont au-delà de la complétion de code ou du support technique. Je peux même utiliser MCP pour créer de nouveaux outils et étendre mes propres capacités.",
 	"rooTips": {
@@ -91,7 +88,6 @@
 			"description": "Des personas spécialisés avec leurs propres comportements et modèles assignés"
 		}
 	},
->>>>>>> 11f65c5b
 	"selectMode": "Sélectionner le mode d'interaction",
 	"enhancePrompt": "Améliorer la requête avec un contexte supplémentaire",
 	"addImages": "Ajouter des images au message",
