--- conflicted
+++ resolved
@@ -115,42 +115,28 @@
 			const { promptForCustomStoragePath } = await import("../shared/storagePathManager")
 			await promptForCustomStoragePath()
 		},
-<<<<<<< HEAD
 		// kilocode_change begin
 		"kilo-code.focusChatInput": async () => {
-			let visibleProvider = getVisibleProviderOrLog(outputChannel)
-
-			if (!visibleProvider) {
+			try {
 				await vscode.commands.executeCommand("kilo-code.SidebarProvider.focus")
 				await delay(100)
 
-				visibleProvider = getVisibleProviderOrLog(outputChannel)
-
-				// If still no visible provider, try opening in a new tab
+				let visibleProvider = getVisibleProviderOrLog(outputChannel)
+
 				if (!visibleProvider) {
+					// If still no visible provider, try opening in a new tab
 					const tabProvider = await openClineInNewTab({ context, outputChannel })
 					await delay(100)
 					visibleProvider = tabProvider
 				}
+
+				visibleProvider?.postMessageToWebview({
+					type: "action",
+					action: "focusChatInput",
+				})
+			} catch (error) {
+				outputChannel.appendLine(`Error in focusChatInput: ${error}`)
 			}
-
-			visibleProvider?.postMessageToWebview({ type: "action", action: "focusChatInput" })
-=======
-		"roo-cline.focusInput": async () => {
-			try {
-				const panel = getPanel()
-				if (!panel) {
-					await vscode.commands.executeCommand("workbench.view.extension.roo-cline-ActivityBar")
-				} else if (panel === tabPanel) {
-					panel.reveal(vscode.ViewColumn.Active, false)
-				} else if (panel === sidebarPanel) {
-					await vscode.commands.executeCommand(`${ClineProvider.sideBarId}.focus`)
-					provider.postMessageToWebview({ type: "action", action: "focusInput" })
-				}
-			} catch (error) {
-				outputChannel.appendLine(`Error focusing input: ${error}`)
-			}
->>>>>>> 702e5a5b
 		},
 		// kilocode_change end
 		"kilo-code.acceptInput": () => {
