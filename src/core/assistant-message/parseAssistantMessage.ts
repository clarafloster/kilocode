import { TextContent, ToolUse, ToolParamName, toolParamNames } from "../../shared/tools"
import { toolNames, ToolName } from "../../schemas"

export type AssistantMessageContent = TextContent | ToolUse

export function parseAssistantMessage(assistantMessage: string): AssistantMessageContent[] {
	let contentBlocks: AssistantMessageContent[] = []
	let currentTextContent: TextContent | undefined = undefined
	let currentTextContentStartIndex = 0
	let currentToolUse: ToolUse | undefined = undefined
	let currentToolUseStartIndex = 0
	let currentParamName: ToolParamName | undefined = undefined
	let currentParamValueStartIndex = 0
	let accumulator = ""

	for (let i = 0; i < assistantMessage.length; i++) {
		const char = assistantMessage[i]
		accumulator += char

		// There should not be a param without a tool use.
		if (currentToolUse && currentParamName) {
			const currentParamValue = accumulator.slice(currentParamValueStartIndex)
			const paramClosingTag = `</${currentParamName}>`
			if (currentParamValue.endsWith(paramClosingTag)) {
<<<<<<< HEAD
				// end of param value
				let paramValue = currentParamValue.slice(0, -paramClosingTag.length).trim()

				if (currentToolUse.name === "execute_command" && currentParamName === "command") {
					// Some models XML encode ampersands in the <command></command> tag, some don't
					// to minimize chances of unintended consequences, we only XML decode &amp; for now
					// NOTE(emn): this is a hacky workaround to an empirically observed problem.
					// We know it's not a perfect solution and in corner cases can make things worse, but let's try this for now.
					// kilocode_change
					paramValue = paramValue.replaceAll("&amp;", "&")
				}

				currentToolUse.params[currentParamName] = paramValue
=======
				// End of param value.
				currentToolUse.params[currentParamName] = currentParamValue.slice(0, -paramClosingTag.length).trim()
>>>>>>> d2e15c16
				currentParamName = undefined
				continue
			} else {
				// Partial param value is accumulating.
				continue
			}
		}

		// No currentParamName.

		if (currentToolUse) {
			const currentToolValue = accumulator.slice(currentToolUseStartIndex)
			const toolUseClosingTag = `</${currentToolUse.name}>`
			if (currentToolValue.endsWith(toolUseClosingTag)) {
				// End of a tool use.
				currentToolUse.partial = false
				contentBlocks.push(currentToolUse)
				currentToolUse = undefined
				continue
			} else {
				const possibleParamOpeningTags = toolParamNames.map((name) => `<${name}>`)
				for (const paramOpeningTag of possibleParamOpeningTags) {
					if (accumulator.endsWith(paramOpeningTag)) {
						// Start of a new parameter.
						currentParamName = paramOpeningTag.slice(1, -1) as ToolParamName
						currentParamValueStartIndex = accumulator.length
						break
					}
				}

				// There's no current param, and not starting a new param.

				// Special case for write_to_file where file contents could
				// contain the closing tag, in which case the param would have
				// closed and we end up with the rest of the file contents here.
				// To work around this, we get the string between the starting
				// ontent tag and the LAST content tag.
				const contentParamName: ToolParamName = "content"

				if (currentToolUse.name === "write_to_file" && accumulator.endsWith(`</${contentParamName}>`)) {
					const toolContent = accumulator.slice(currentToolUseStartIndex)
					const contentStartTag = `<${contentParamName}>`
					const contentEndTag = `</${contentParamName}>`
					const contentStartIndex = toolContent.indexOf(contentStartTag) + contentStartTag.length
					const contentEndIndex = toolContent.lastIndexOf(contentEndTag)

					if (contentStartIndex !== -1 && contentEndIndex !== -1 && contentEndIndex > contentStartIndex) {
						currentToolUse.params[contentParamName] = toolContent
							.slice(contentStartIndex, contentEndIndex)
							.trim()
					}
				}

				// Partial tool value is accumulating.
				continue
			}
		}

		// No currentToolUse.

		let didStartToolUse = false
		const possibleToolUseOpeningTags = toolNames.map((name) => `<${name}>`)

		for (const toolUseOpeningTag of possibleToolUseOpeningTags) {
			if (accumulator.endsWith(toolUseOpeningTag)) {
				// Start of a new tool use.
				currentToolUse = {
					type: "tool_use",
					name: toolUseOpeningTag.slice(1, -1) as ToolName,
					params: {},
					partial: true,
				}

				currentToolUseStartIndex = accumulator.length

				// This also indicates the end of the current text content.
				if (currentTextContent) {
					currentTextContent.partial = false

					// Remove the partially accumulated tool use tag from the
					// end of text (<tool).
					currentTextContent.content = currentTextContent.content
						.slice(0, -toolUseOpeningTag.slice(0, -1).length)
						.trim()

					contentBlocks.push(currentTextContent)
					currentTextContent = undefined
				}

				didStartToolUse = true
				break
			}
		}

		if (!didStartToolUse) {
			// No tool use, so it must be text either at the beginning or
			// between tools.
			if (currentTextContent === undefined) {
				currentTextContentStartIndex = i
			}

			currentTextContent = {
				type: "text",
				content: accumulator.slice(currentTextContentStartIndex).trim(),
				partial: true,
			}
		}
	}

	if (currentToolUse) {
		// Stream did not complete tool call, add it as partial.
		if (currentParamName) {
			// Tool call has a parameter that was not completed.
			currentToolUse.params[currentParamName] = accumulator.slice(currentParamValueStartIndex).trim()
		}

		contentBlocks.push(currentToolUse)
	}

	// NOTE: It doesn't matter if check for currentToolUse or
	// currentTextContent, only one of them will be defined since only one can
	// be partial at a time.
	if (currentTextContent) {
		// Stream did not complete text content, add it as partial.
		contentBlocks.push(currentTextContent)
	}

	return contentBlocks
}<|MERGE_RESOLUTION|>--- conflicted
+++ resolved
@@ -22,24 +22,20 @@
 			const currentParamValue = accumulator.slice(currentParamValueStartIndex)
 			const paramClosingTag = `</${currentParamName}>`
 			if (currentParamValue.endsWith(paramClosingTag)) {
-<<<<<<< HEAD
 				// end of param value
 				let paramValue = currentParamValue.slice(0, -paramClosingTag.length).trim()
 
+				// kilocode_change start
 				if (currentToolUse.name === "execute_command" && currentParamName === "command") {
 					// Some models XML encode ampersands in the <command></command> tag, some don't
 					// to minimize chances of unintended consequences, we only XML decode &amp; for now
 					// NOTE(emn): this is a hacky workaround to an empirically observed problem.
 					// We know it's not a perfect solution and in corner cases can make things worse, but let's try this for now.
-					// kilocode_change
 					paramValue = paramValue.replaceAll("&amp;", "&")
 				}
+				// kilocode_change end
 
 				currentToolUse.params[currentParamName] = paramValue
-=======
-				// End of param value.
-				currentToolUse.params[currentParamName] = currentParamValue.slice(0, -paramClosingTag.length).trim()
->>>>>>> d2e15c16
 				currentParamName = undefined
 				continue
 			} else {
