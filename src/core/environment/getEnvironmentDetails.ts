--- conflicted
+++ resolved
@@ -193,17 +193,13 @@
 
 	// Add context tokens information.
 	const { contextTokens, totalCost } = getApiMetrics(cline.clineMessages)
-<<<<<<< HEAD
 	// kilocode_change
 	// Be sure to fetch the model information before we need it.
 	if (cline.api instanceof OpenRouterHandler || cline.api instanceof KilocodeOpenrouterHandler) {
 		const api = cline.api as OpenRouterHandler
 		await api.fetchModel()
 	}
-	const modelInfo = cline.api.getModel().info
-=======
 	const { id: modelId, info: modelInfo } = cline.api.getModel()
->>>>>>> d2e15c16
 	const contextWindow = modelInfo.contextWindow
 
 	const contextPercentage =
