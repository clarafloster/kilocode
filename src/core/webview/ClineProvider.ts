import os from "os"
import * as path from "path"
import fs from "fs/promises"
import EventEmitter from "events"

import { Anthropic } from "@anthropic-ai/sdk"
import delay from "delay"
import axios from "axios"
import pWaitFor from "p-wait-for"
import * as vscode from "vscode"

import { GlobalState, ProviderSettings, RooCodeSettings } from "../../schemas"
import { t } from "../../i18n"
import { setPanel } from "../../activate/registerCommands"
import {
	ApiConfiguration,
	ApiProvider,
	ModelInfo,
	requestyDefaultModelId,
	requestyDefaultModelInfo,
	openRouterDefaultModelId,
	openRouterDefaultModelInfo,
	glamaDefaultModelId,
	glamaDefaultModelInfo,
} from "../../shared/api"
import { findLast } from "../../shared/array"
import { supportPrompt } from "../../shared/support-prompt"
import { GlobalFileNames } from "../../shared/globalFileNames"
import { HistoryItem } from "../../shared/HistoryItem"
import { ExtensionMessage } from "../../shared/ExtensionMessage"
import { Mode, PromptComponent, defaultModeSlug, getModeBySlug, getGroupName } from "../../shared/modes"
import { experimentDefault } from "../../shared/experiments"
import { formatLanguage } from "../../shared/language"
import { Terminal, TERMINAL_SHELL_INTEGRATION_TIMEOUT } from "../../integrations/terminal/Terminal"
import { downloadTask } from "../../integrations/misc/export-markdown"
import { getTheme } from "../../integrations/theme/getTheme"
import WorkspaceTracker from "../../integrations/workspace/WorkspaceTracker"
import { McpHub } from "../../services/mcp/McpHub"
import { McpServerManager } from "../../services/mcp/McpServerManager"
import { ShadowCheckpointService } from "../../services/checkpoints/ShadowCheckpointService"
import { fileExistsAtPath } from "../../utils/fs"
import { setSoundEnabled } from "../../utils/sound"
import { setTtsEnabled, setTtsSpeed } from "../../utils/tts"
import { ContextProxy } from "../config/ContextProxy"
import { ProviderSettingsManager } from "../config/ProviderSettingsManager"
import { CustomModesManager } from "../config/CustomModesManager"
import { buildApiHandler } from "../../api"
import { ACTION_NAMES } from "../CodeActionProvider"
import { Cline, ClineOptions } from "../Cline"
import { getNonce } from "./getNonce"
import { getUri } from "./getUri"
import { getWorkspacePath } from "../../utils/path"
import { webviewMessageHandler } from "./webviewMessageHandler"
import { WebviewMessage } from "../../shared/WebviewMessage"

import { McpDownloadResponse, McpMarketplaceCatalog } from "../../shared/kilocode/mcp" //kilocode_change
import { McpServer } from "../../shared/mcp" // kilocode_change

/**
 * https://github.com/microsoft/vscode-webview-ui-toolkit-samples/blob/main/default/weather-webview/src/providers/WeatherViewProvider.ts
 * https://github.com/KumarVariable/vscode-extension-sidebar-html/blob/master/src/customSidebarViewProvider.ts
 */

export type ClineProviderEvents = {
	clineCreated: [cline: Cline]
}

export class ClineProvider extends EventEmitter<ClineProviderEvents> implements vscode.WebviewViewProvider {
	public static readonly sideBarId = "kilo-code.SidebarProvider" // used in package.json as the view's id. This value cannot be changed due to how vscode caches views based on their id, and updating the id would break existing instances of the extension.
	public static readonly tabPanelId = "kilo-code.TabPanelProvider"
	private static activeInstances: Set<ClineProvider> = new Set()
	private disposables: vscode.Disposable[] = []
	private view?: vscode.WebviewView | vscode.WebviewPanel
	private clineStack: Cline[] = []
	private _workspaceTracker?: WorkspaceTracker // workSpaceTracker read-only for access outside this class
	public get workspaceTracker(): WorkspaceTracker | undefined {
		return this._workspaceTracker
	}
	protected mcpHub?: McpHub // Change from private to protected

	public isViewLaunched = false
	public settingsImportedAt?: number
	public readonly latestAnnouncementId = "apr-16-2025-3-12" // update for v3.12.0 announcement
	public readonly contextProxy: ContextProxy
	public readonly providerSettingsManager: ProviderSettingsManager
	public readonly customModesManager: CustomModesManager

	constructor(
		readonly context: vscode.ExtensionContext,
		private readonly outputChannel: vscode.OutputChannel,
		private readonly renderContext: "sidebar" | "editor" = "sidebar",
	) {
		super()

		this.log("ClineProvider instantiated")
		this.contextProxy = new ContextProxy(context)
		ClineProvider.activeInstances.add(this)

		this._workspaceTracker = new WorkspaceTracker(this)

		this.providerSettingsManager = new ProviderSettingsManager(this.context)

		this.customModesManager = new CustomModesManager(this.context, async () => {
			await this.postStateToWebview()
		})

		// Initialize MCP Hub through the singleton manager
		McpServerManager.getInstance(this.context, this)
			.then((hub) => {
				this.mcpHub = hub
				this.mcpHub.registerClient()
			})
			.catch((error) => {
				this.log(`Failed to initialize MCP Hub: ${error}`)
			})
	}

	// Adds a new Cline instance to clineStack, marking the start of a new task.
	// The instance is pushed to the top of the stack (LIFO order).
	// When the task is completed, the top instance is removed, reactivating the previous task.
	async addClineToStack(cline: Cline) {
		console.log(`[subtasks] adding task ${cline.taskId}.${cline.instanceId} to stack`)

		// Add this cline instance into the stack that represents the order of all the called tasks.
		this.clineStack.push(cline)

		// Ensure getState() resolves correctly.
		const state = await this.getState()

		if (!state || typeof state.mode !== "string") {
			throw new Error(t("common:errors.retrieve_current_mode"))
		}
	}

	// Removes and destroys the top Cline instance (the current finished task),
	// activating the previous one (resuming the parent task).
	async removeClineFromStack() {
		if (this.clineStack.length === 0) {
			return
		}

		// Pop the top Cline instance from the stack.
		var cline = this.clineStack.pop()

		if (cline) {
			console.log(`[subtasks] removing task ${cline.taskId}.${cline.instanceId} from stack`)

			try {
				// Abort the running task and set isAbandoned to true so
				// all running promises will exit as well.
				await cline.abortTask(true)
			} catch (e) {
				this.log(
					`[subtasks] encountered error while aborting task ${cline.taskId}.${cline.instanceId}: ${e.message}`,
				)
			}

			// Make sure no reference kept, once promises end it will be
			// garbage collected.
			cline = undefined
		}
	}

	// returns the current cline object in the stack (the top one)
	// if the stack is empty, returns undefined
	getCurrentCline(): Cline | undefined {
		if (this.clineStack.length === 0) {
			return undefined
		}
		return this.clineStack[this.clineStack.length - 1]
	}

	// returns the current clineStack length (how many cline objects are in the stack)
	getClineStackSize(): number {
		return this.clineStack.length
	}

	public getCurrentTaskStack(): string[] {
		return this.clineStack.map((cline) => cline.taskId)
	}

	// remove the current task/cline instance (at the top of the stack), ao this task is finished
	// and resume the previous task/cline instance (if it exists)
	// this is used when a sub task is finished and the parent task needs to be resumed
	async finishSubTask(lastMessage: string) {
		console.log(`[subtasks] finishing subtask ${lastMessage}`)
		// remove the last cline instance from the stack (this is the finished sub task)
		await this.removeClineFromStack()
		// resume the last cline instance in the stack (if it exists - this is the 'parnt' calling task)
		this.getCurrentCline()?.resumePausedTask(lastMessage)
	}

	/*
	VSCode extensions use the disposable pattern to clean up resources when the sidebar/editor tab is closed by the user or system. This applies to event listening, commands, interacting with the UI, etc.
	- https://vscode-docs.readthedocs.io/en/stable/extensions/patterns-and-principles/
	- https://github.com/microsoft/vscode-extension-samples/blob/main/webview-sample/src/extension.ts
	*/
	async dispose() {
		this.log("Disposing ClineProvider...")
		await this.removeClineFromStack()
		this.log("Cleared task")

		if (this.view && "dispose" in this.view) {
			this.view.dispose()
			this.log("Disposed webview")
		}

		while (this.disposables.length) {
			const x = this.disposables.pop()

			if (x) {
				x.dispose()
			}
		}

		this._workspaceTracker?.dispose()
		this._workspaceTracker = undefined
		await this.mcpHub?.unregisterClient()
		this.mcpHub = undefined
		this.customModesManager?.dispose()
		this.log("Disposed all disposables")
		ClineProvider.activeInstances.delete(this)

		// Unregister from McpServerManager
		McpServerManager.unregisterProvider(this)
	}

	public static getVisibleInstance(): ClineProvider | undefined {
		return findLast(Array.from(this.activeInstances), (instance) => instance.view?.visible === true)
	}

	public static async getInstance(): Promise<ClineProvider | undefined> {
		let visibleProvider = ClineProvider.getVisibleInstance()

		// If no visible provider, try to show the sidebar view
		if (!visibleProvider) {
			await vscode.commands.executeCommand("kilo-code.SidebarProvider.focus")
			// Wait briefly for the view to become visible
			await delay(100)
			visibleProvider = ClineProvider.getVisibleInstance()
		}

		// If still no visible provider, return
		if (!visibleProvider) {
			return
		}

		return visibleProvider
	}

	public static async isActiveTask(): Promise<boolean> {
		const visibleProvider = await ClineProvider.getInstance()
		if (!visibleProvider) {
			return false
		}

		// check if there is a cline instance in the stack (if this provider has an active task)
		if (visibleProvider.getCurrentCline()) {
			return true
		}

		return false
	}

	public static async handleCodeAction(
		command: string,
		promptType: keyof typeof ACTION_NAMES,
		params: Record<string, string | any[]>,
	): Promise<void> {
		// Capture telemetry for code action usage
		telemetryService.captureCodeActionUsed(promptType)

		const visibleProvider = await ClineProvider.getInstance()

		if (!visibleProvider) {
			return
		}

		const { customSupportPrompts } = await visibleProvider.getState()

		const prompt = supportPrompt.create(promptType, params, customSupportPrompts)

		if (command.endsWith("addToContext")) {
			await visibleProvider.postMessageToWebview({
				type: "invoke",
				invoke: "setChatBoxMessage",
				text: prompt,
			})

			return
		}

		if (visibleProvider.getCurrentCline() && command.endsWith("InCurrentTask")) {
			await visibleProvider.postMessageToWebview({ type: "invoke", invoke: "sendMessage", text: prompt })
			return
		}

		await visibleProvider.initClineWithTask(prompt)
	}

	public static async handleTerminalAction(
		command: string,
		promptType: "TERMINAL_ADD_TO_CONTEXT" | "TERMINAL_FIX" | "TERMINAL_EXPLAIN",
		params: Record<string, string | any[]>,
	): Promise<void> {
		// Capture telemetry for terminal action usage
		telemetryService.captureCodeActionUsed(promptType)
		const visibleProvider = await ClineProvider.getInstance()
		if (!visibleProvider) {
			return
		}

		const { customSupportPrompts } = await visibleProvider.getState()

		const prompt = supportPrompt.create(promptType, params, customSupportPrompts)

		if (command.endsWith("AddToContext")) {
			await visibleProvider.postMessageToWebview({
				type: "invoke",
				invoke: "setChatBoxMessage",
				text: prompt,
			})
			return
		}

		if (visibleProvider.getCurrentCline() && command.endsWith("InCurrentTask")) {
			await visibleProvider.postMessageToWebview({
				type: "invoke",
				invoke: "sendMessage",
				text: prompt,
			})
			return
		}

		await visibleProvider.initClineWithTask(prompt)
	}

	async resolveWebviewView(webviewView: vscode.WebviewView | vscode.WebviewPanel) {
		this.log("Resolving webview view")

		if (!this.contextProxy.isInitialized) {
			await this.contextProxy.initialize()
		}

		this.view = webviewView

		// Set panel reference according to webview type
		if ("onDidChangeViewState" in webviewView) {
			// Tag page type
			setPanel(webviewView, "tab")
		} else if ("onDidChangeVisibility" in webviewView) {
			// Sidebar Type
			setPanel(webviewView, "sidebar")
		}

		// Initialize out-of-scope variables that need to recieve persistent global state values
		this.getState().then(
			({
				soundEnabled,
				terminalShellIntegrationTimeout,
				terminalCommandDelay,
				terminalZshClearEolMark,
				terminalZshOhMy,
				terminalZshP10k,
				terminalPowershellCounter,
				terminalZdotdir,
			}) => {
				setSoundEnabled(soundEnabled ?? false)
				Terminal.setShellIntegrationTimeout(
					terminalShellIntegrationTimeout ?? TERMINAL_SHELL_INTEGRATION_TIMEOUT,
				)
				Terminal.setCommandDelay(terminalCommandDelay ?? 0)
				Terminal.setTerminalZshClearEolMark(terminalZshClearEolMark ?? true)
				Terminal.setTerminalZshOhMy(terminalZshOhMy ?? false)
				Terminal.setTerminalZshP10k(terminalZshP10k ?? false)
				Terminal.setPowershellCounter(terminalPowershellCounter ?? false)
				Terminal.setTerminalZdotdir(terminalZdotdir ?? false)
			},
		)

		// Initialize tts enabled state
		this.getState().then(({ ttsEnabled }) => {
			setTtsEnabled(ttsEnabled ?? false)
		})

		// Initialize tts speed state
		this.getState().then(({ ttsSpeed }) => {
			setTtsSpeed(ttsSpeed ?? 1)
		})

		webviewView.webview.options = {
			// Allow scripts in the webview
			enableScripts: true,
			localResourceRoots: [this.contextProxy.extensionUri],
		}

		webviewView.webview.html =
			this.contextProxy.extensionMode === vscode.ExtensionMode.Development
				? await this.getHMRHtmlContent(webviewView.webview)
				: this.getHtmlContent(webviewView.webview)

		// Sets up an event listener to listen for messages passed from the webview view context
		// and executes code based on the message that is recieved
		this.setWebviewMessageListener(webviewView.webview)

		// Logs show up in bottom panel > Debug Console
		//console.log("registering listener")

		// Listen for when the panel becomes visible
		// https://github.com/microsoft/vscode-discussions/discussions/840
		if ("onDidChangeViewState" in webviewView) {
			// WebviewView and WebviewPanel have all the same properties except for this visibility listener
			// panel
			webviewView.onDidChangeViewState(
				() => {
					if (this.view?.visible) {
						this.postMessageToWebview({ type: "action", action: "didBecomeVisible" })
					}
				},
				null,
				this.disposables,
			)
		} else if ("onDidChangeVisibility" in webviewView) {
			// sidebar
			webviewView.onDidChangeVisibility(
				() => {
					if (this.view?.visible) {
						this.postMessageToWebview({ type: "action", action: "didBecomeVisible" })
					}
				},
				null,
				this.disposables,
			)
		}

		// Listen for when the view is disposed
		// This happens when the user closes the view or when the view is closed programmatically
		webviewView.onDidDispose(
			async () => {
				await this.dispose()
			},
			null,
			this.disposables,
		)

		// Listen for when color changes
		vscode.workspace.onDidChangeConfiguration(
			async (e) => {
				if (e && e.affectsConfiguration("workbench.colorTheme")) {
					// Sends latest theme name to webview
					await this.postMessageToWebview({ type: "theme", text: JSON.stringify(await getTheme()) })
				}
			},
			null,
			this.disposables,
		)

		// If the extension is starting a new session, clear previous task state.
		await this.removeClineFromStack()

		this.log("Webview view resolved")
	}

	public async initClineWithSubTask(parent: Cline, task?: string, images?: string[]) {
		return this.initClineWithTask(task, images, parent)
	}

	// When initializing a new task, (not from history but from a tool command
	// new_task) there is no need to remove the previouse task since the new
	// task is a subtask of the previous one, and when it finishes it is removed
	// from the stack and the caller is resumed in this way we can have a chain
	// of tasks, each one being a sub task of the previous one until the main
	// task is finished.
	public async initClineWithTask(
		task?: string,
		images?: string[],
		parentTask?: Cline,
		options: Partial<
			Pick<
				ClineOptions,
				| "customInstructions"
				| "enableDiff"
				| "enableCheckpoints"
				| "fuzzyMatchThreshold"
				| "consecutiveMistakeLimit"
				| "experiments"
			>
		> = {},
	) {
		const {
			apiConfiguration,
			customModePrompts,
			diffEnabled: enableDiff,
			enableCheckpoints,
			fuzzyMatchThreshold,
			mode,
			customInstructions: globalInstructions,
			experiments,
		} = await this.getState()

		const modePrompt = customModePrompts?.[mode] as PromptComponent
		const effectiveInstructions = [globalInstructions, modePrompt?.customInstructions].filter(Boolean).join("\n\n")

		const cline = new Cline({
			provider: this,
			apiConfiguration,
			customInstructions: effectiveInstructions,
			enableDiff,
			enableCheckpoints,
			fuzzyMatchThreshold,
			task,
			images,
			experiments,
			rootTask: this.clineStack.length > 0 ? this.clineStack[0] : undefined,
			parentTask,
			taskNumber: this.clineStack.length + 1,
			onCreated: (cline) => this.emit("clineCreated", cline),
			...options,
		})

		await this.addClineToStack(cline)

		this.log(
			`[subtasks] ${cline.parentTask ? "child" : "parent"} task ${cline.taskId}.${cline.instanceId} instantiated`,
		)

		return cline
	}

	public async initClineWithHistoryItem(historyItem: HistoryItem & { rootTask?: Cline; parentTask?: Cline }) {
		await this.removeClineFromStack()

		const {
			apiConfiguration,
			customModePrompts,
			diffEnabled: enableDiff,
			enableCheckpoints,
			fuzzyMatchThreshold,
			mode,
			customInstructions: globalInstructions,
			experiments,
		} = await this.getState()

		const modePrompt = customModePrompts?.[mode] as PromptComponent
		const effectiveInstructions = [globalInstructions, modePrompt?.customInstructions].filter(Boolean).join("\n\n")

		const cline = new Cline({
			provider: this,
			apiConfiguration,
			customInstructions: effectiveInstructions,
			enableDiff,
			enableCheckpoints,
			fuzzyMatchThreshold,
			historyItem,
			experiments,
			rootTask: historyItem.rootTask,
			parentTask: historyItem.parentTask,
			taskNumber: historyItem.number,
			onCreated: (cline) => this.emit("clineCreated", cline),
		})

		await this.addClineToStack(cline)
		this.log(
			`[subtasks] ${cline.parentTask ? "child" : "parent"} task ${cline.taskId}.${cline.instanceId} instantiated`,
		)
		return cline
	}

	public async postMessageToWebview(message: ExtensionMessage) {
		await this.view?.webview.postMessage(message)
	}

	private async getHMRHtmlContent(webview: vscode.Webview): Promise<string> {
		// Try to read the port from the file
		let localPort = "5173" // Default fallback
		try {
			const fs = require("fs")
			const path = require("path")
			const portFilePath = path.resolve(__dirname, "../.vite-port")

			if (fs.existsSync(portFilePath)) {
				localPort = fs.readFileSync(portFilePath, "utf8").trim()
				console.log(`[ClineProvider:Vite] Using Vite server port from ${portFilePath}: ${localPort}`)
			} else {
				console.log(
					`[ClineProvider:Vite] Port file not found at ${portFilePath}, using default port: ${localPort}`,
				)
			}
		} catch (err) {
			console.error("[ClineProvider:Vite] Failed to read Vite port file:", err)
			// Continue with default port if file reading fails
		}

		const localServerUrl = `localhost:${localPort}`

		// Check if local dev server is running.
		try {
			await axios.get(`http://${localServerUrl}`)
		} catch (error) {
			vscode.window.showErrorMessage(t("common:errors.hmr_not_running"))

			return this.getHtmlContent(webview)
		}

		const nonce = getNonce()

		const stylesUri = getUri(webview, this.contextProxy.extensionUri, [
			"webview-ui",
			"build",
			"assets",
			"index.css",
		])

		const codiconsUri = getUri(webview, this.contextProxy.extensionUri, [
			"node_modules",
			"@vscode",
			"codicons",
			"dist",
			"codicon.css",
		])

		const imagesUri = getUri(webview, this.contextProxy.extensionUri, ["assets", "images"])

		const file = "src/index.tsx"
		const scriptUri = `http://${localServerUrl}/${file}`

		const reactRefresh = /*html*/ `
			<script nonce="${nonce}" type="module">
				import RefreshRuntime from "http://localhost:${localPort}/@react-refresh"
				RefreshRuntime.injectIntoGlobalHook(window)
				window.$RefreshReg$ = () => {}
				window.$RefreshSig$ = () => (type) => type
				window.__vite_plugin_react_preamble_installed__ = true
			</script>
		`

		const csp = [
			"default-src 'none'",
			`font-src ${webview.cspSource}`,
			`style-src ${webview.cspSource} 'unsafe-inline' https://* http://${localServerUrl} http://0.0.0.0:${localPort}`,
			`img-src ${webview.cspSource} data: https://*.googleapis.com`, // kilocode_change: add https://*.googleapis.com
			`script-src 'unsafe-eval' ${webview.cspSource} https://* https://*.posthog.com http://${localServerUrl} http://0.0.0.0:${localPort} 'nonce-${nonce}'`,
			`connect-src https://* https://*.posthog.com ws://${localServerUrl} ws://0.0.0.0:${localPort} http://${localServerUrl} http://0.0.0.0:${localPort}`,
		]

		return /*html*/ `
			<!DOCTYPE html>
			<html lang="en">
				<head>
					<meta charset="utf-8">
					<meta name="viewport" content="width=device-width,initial-scale=1,shrink-to-fit=no">
					<meta http-equiv="Content-Security-Policy" content="${csp.join("; ")}">
					<link rel="stylesheet" type="text/css" href="${stylesUri}">
					<link href="${codiconsUri}" rel="stylesheet" />
					<script nonce="${nonce}">
						window.IMAGES_BASE_URI = "${imagesUri}"
					</script>
					<title>Kilo Code</title>
				</head>
				<body>
					<div id="root"></div>
					${reactRefresh}
					<script type="module" src="${scriptUri}"></script>
				</body>
			</html>
		`
	}

	/**
	 * Defines and returns the HTML that should be rendered within the webview panel.
	 *
	 * @remarks This is also the place where references to the React webview build files
	 * are created and inserted into the webview HTML.
	 *
	 * @param webview A reference to the extension webview
	 * @param extensionUri The URI of the directory containing the extension
	 * @returns A template string literal containing the HTML that should be
	 * rendered within the webview panel
	 */
	private getHtmlContent(webview: vscode.Webview): string {
		// Get the local path to main script run in the webview,
		// then convert it to a uri we can use in the webview.

		// The CSS file from the React build output
		const stylesUri = getUri(webview, this.contextProxy.extensionUri, [
			"webview-ui",
			"build",
			"assets",
			"index.css",
		])
		// The JS file from the React build output
		const scriptUri = getUri(webview, this.contextProxy.extensionUri, ["webview-ui", "build", "assets", "index.js"])

		// The codicon font from the React build output
		// https://github.com/microsoft/vscode-extension-samples/blob/main/webview-codicons-sample/src/extension.ts
		// we installed this package in the extension so that we can access it how its intended from the extension (the font file is likely bundled in vscode), and we just import the css fileinto our react app we don't have access to it
		// don't forget to add font-src ${webview.cspSource};
		const codiconsUri = getUri(webview, this.contextProxy.extensionUri, [
			"node_modules",
			"@vscode",
			"codicons",
			"dist",
			"codicon.css",
		])

		const imagesUri = getUri(webview, this.contextProxy.extensionUri, ["assets", "images"])

		// const scriptUri = webview.asWebviewUri(vscode.Uri.joinPath(this._extensionUri, "assets", "main.js"))

		// const styleResetUri = webview.asWebviewUri(vscode.Uri.joinPath(this._extensionUri, "assets", "reset.css"))
		// const styleVSCodeUri = webview.asWebviewUri(vscode.Uri.joinPath(this._extensionUri, "assets", "vscode.css"))

		// // Same for stylesheet
		// const stylesheetUri = webview.asWebviewUri(vscode.Uri.joinPath(this._extensionUri, "assets", "main.css"))

		// Use a nonce to only allow a specific script to be run.
		/*
		content security policy of your webview to only allow scripts that have a specific nonce
		create a content security policy meta tag so that only loading scripts with a nonce is allowed
		As your extension grows you will likely want to add custom styles, fonts, and/or images to your webview. If you do, you will need to update the content security policy meta tag to explicity allow for these resources. E.g.
				<meta http-equiv="Content-Security-Policy" content="default-src 'none'; style-src ${webview.cspSource}; font-src ${webview.cspSource}; img-src ${webview.cspSource} https:; script-src 'nonce-${nonce}';">
		- 'unsafe-inline' is required for styles due to vscode-webview-toolkit's dynamic style injection
		- since we pass base64 images to the webview, we need to specify img-src ${webview.cspSource} data:;

		in meta tag we add nonce attribute: A cryptographic nonce (only used once) to allow scripts. The server must generate a unique nonce value each time it transmits a policy. It is critical to provide a nonce that cannot be guessed as bypassing a resource's policy is otherwise trivial.
		*/
		const nonce = getNonce()

		// Tip: Install the es6-string-html VS Code extension to enable code highlighting below
		return /*html*/ `
        <!DOCTYPE html>
        <html lang="en">
          <head>
            <meta charset="utf-8">
            <meta name="viewport" content="width=device-width,initial-scale=1,shrink-to-fit=no">
            <meta name="theme-color" content="#000000">
			<!-- kilocode_change: add https://*.googleapis.com to img-src -->
            <meta http-equiv="Content-Security-Policy" content="default-src 'none'; font-src ${webview.cspSource}; style-src ${webview.cspSource} 'unsafe-inline'; img-src ${webview.cspSource} data: https://*.googleapis.com; script-src 'nonce-${nonce}' https://us-assets.i.posthog.com; connect-src https://openrouter.ai https://api.requesty.ai https://us.i.posthog.com https://us-assets.i.posthog.com;">
            <link rel="stylesheet" type="text/css" href="${stylesUri}">
			<link href="${codiconsUri}" rel="stylesheet" />
			<script nonce="${nonce}">
				window.IMAGES_BASE_URI = "${imagesUri}"
			</script>
            <title>Kilo Code</title>
          </head>
          <body>
            <noscript>You need to enable JavaScript to run this app.</noscript>
            <div id="root"></div>
            <script nonce="${nonce}" type="module" src="${scriptUri}"></script>
          </body>
        </html>
      `
	}

	/**
	 * Sets up an event listener to listen for messages passed from the webview context and
	 * executes code based on the message that is recieved.
	 *
	 * @param webview A reference to the extension webview
	 */
	private setWebviewMessageListener(webview: vscode.Webview) {
		const onReceiveMessage = async (message: WebviewMessage) => webviewMessageHandler(this, message)

		webview.onDidReceiveMessage(onReceiveMessage, null, this.disposables)
	}

	/**
	 * Handle switching to a new mode, including updating the associated API configuration
	 * @param newMode The mode to switch to
	 */
	public async handleModeSwitch(newMode: Mode) {
		const cline = this.getCurrentCline()

		if (cline) {
			cline.emit("taskModeSwitched", cline.taskId, newMode)
		}

		await this.updateGlobalState("mode", newMode)

		// Load the saved API config for the new mode if it exists
		const savedConfigId = await this.providerSettingsManager.getModeConfigId(newMode)
		const listApiConfig = await this.providerSettingsManager.listConfig()

		// Update listApiConfigMeta first to ensure UI has latest data
		await this.updateGlobalState("listApiConfigMeta", listApiConfig)

		// If this mode has a saved config, use it
		if (savedConfigId) {
			const config = listApiConfig?.find((c) => c.id === savedConfigId)

			if (config?.name) {
				const apiConfig = await this.providerSettingsManager.loadConfig(config.name)

				await Promise.all([
					this.updateGlobalState("currentApiConfigName", config.name),
					this.updateApiConfiguration(apiConfig),
				])
			}
		} else {
			// If no saved config for this mode, save current config as default
			const currentApiConfigName = this.getGlobalState("currentApiConfigName")

			if (currentApiConfigName) {
				const config = listApiConfig?.find((c) => c.name === currentApiConfigName)

				if (config?.id) {
					await this.providerSettingsManager.setModeConfig(newMode, config.id)
				}
			}
		}

		await this.postStateToWebview()
	}

	async updateApiConfiguration(providerSettings: ProviderSettings) {
		// Update mode's default config.
		const { mode } = await this.getState()

		if (mode) {
			const currentApiConfigName = this.getGlobalState("currentApiConfigName")
			const listApiConfig = await this.providerSettingsManager.listConfig()
			const config = listApiConfig?.find((c) => c.name === currentApiConfigName)

			if (config?.id) {
				await this.providerSettingsManager.setModeConfig(mode, config.id)
			}
		}

		await this.contextProxy.setProviderSettings(providerSettings)

		if (this.getCurrentCline()) {
			this.getCurrentCline()!.api = buildApiHandler(providerSettings)
		}
	}

	async cancelTask() {
		const cline = this.getCurrentCline()

		if (!cline) {
			return
		}

		console.log(`[subtasks] cancelling task ${cline.taskId}.${cline.instanceId}`)

		const { historyItem } = await this.getTaskWithId(cline.taskId)
		// Preserve parent and root task information for history item.
		const rootTask = cline.rootTask
		const parentTask = cline.parentTask

		cline.abortTask()

		await pWaitFor(
			() =>
				this.getCurrentCline()! === undefined ||
				this.getCurrentCline()!.isStreaming === false ||
				this.getCurrentCline()!.didFinishAbortingStream ||
				// If only the first chunk is processed, then there's no
				// need to wait for graceful abort (closes edits, browser,
				// etc).
				this.getCurrentCline()!.isWaitingForFirstChunk,
			{
				timeout: 3_000,
			},
		).catch(() => {
			console.error("Failed to abort task")
		})

		if (this.getCurrentCline()) {
			// 'abandoned' will prevent this Cline instance from affecting
			// future Cline instances. This may happen if its hanging on a
			// streaming request.
			this.getCurrentCline()!.abandoned = true
		}

		// Clears task again, so we need to abortTask manually above.
		await this.initClineWithHistoryItem({ ...historyItem, rootTask, parentTask })
	}

	async updateCustomInstructions(instructions?: string) {
		// User may be clearing the field.
		await this.updateGlobalState("customInstructions", instructions || undefined)

		if (this.getCurrentCline()) {
			this.getCurrentCline()!.customInstructions = instructions || undefined
		}

		await this.postStateToWebview()
	}

	// MCP

	async ensureMcpServersDirectoryExists(): Promise<string> {
		// Get platform-specific application data directory
		let mcpServersDir: string
		if (process.platform === "win32") {
			// Windows: %APPDATA%\Kilo-Code\MCP
			mcpServersDir = path.join(os.homedir(), "AppData", "Roaming", "Kilo-Code", "MCP")
		} else if (process.platform === "darwin") {
			// macOS: ~/Documents/Kilo-Code/MCP
			mcpServersDir = path.join(os.homedir(), "Documents", "Kilo-Code", "MCP")
		} else {
			// Linux: ~/.local/share/Kilo-Code/MCP
			mcpServersDir = path.join(os.homedir(), ".local", "share", "Kilo-Code", "MCP")
		}

		try {
			await fs.mkdir(mcpServersDir, { recursive: true })
		} catch (error) {
			// Fallback to a relative path if directory creation fails
			return path.join(os.homedir(), ".kilocode", "mcp")
		}
		return mcpServersDir
	}

	async ensureSettingsDirectoryExists(): Promise<string> {
		const { getSettingsDirectoryPath } = await import("../../shared/storagePathManager")
		const globalStoragePath = this.contextProxy.globalStorageUri.fsPath
		return getSettingsDirectoryPath(globalStoragePath)
	}

	private async ensureCacheDirectoryExists() {
		const { getCacheDirectoryPath } = await import("../../shared/storagePathManager")
		const globalStoragePath = this.contextProxy.globalStorageUri.fsPath
		return getCacheDirectoryPath(globalStoragePath)
	}

	async writeModelsToCache<T>(filename: string, data: T) {
		const cacheDir = await this.ensureCacheDirectoryExists()
		await fs.writeFile(path.join(cacheDir, filename), JSON.stringify(data))
	}

	async readModelsFromCache(filename: string): Promise<Record<string, ModelInfo> | undefined> {
		const filePath = path.join(await this.ensureCacheDirectoryExists(), filename)
		const fileExists = await fileExistsAtPath(filePath)

		if (fileExists) {
			const fileContents = await fs.readFile(filePath, "utf8")
			return JSON.parse(fileContents)
		}

		return undefined
	}

	// OpenRouter

	async handleOpenRouterCallback(code: string) {
		let { apiConfiguration, currentApiConfigName } = await this.getState()

		let apiKey: string
		try {
			const baseUrl = apiConfiguration.openRouterBaseUrl || "https://openrouter.ai/api/v1"
			// Extract the base domain for the auth endpoint
			const baseUrlDomain = baseUrl.match(/^(https?:\/\/[^\/]+)/)?.[1] || "https://openrouter.ai"
			const response = await axios.post(`${baseUrlDomain}/api/v1/auth/keys`, { code })
			if (response.data && response.data.key) {
				apiKey = response.data.key
			} else {
				throw new Error("Invalid response from OpenRouter API")
			}
		} catch (error) {
			this.log(
				`Error exchanging code for API key: ${JSON.stringify(error, Object.getOwnPropertyNames(error), 2)}`,
			)
			throw error
		}

		const newConfiguration: ApiConfiguration = {
			...apiConfiguration,
			apiProvider: "openrouter",
			openRouterApiKey: apiKey,
			openRouterModelId: apiConfiguration?.openRouterModelId || openRouterDefaultModelId,
			openRouterModelInfo: apiConfiguration?.openRouterModelInfo || openRouterDefaultModelInfo,
		}

		await this.upsertApiConfiguration(currentApiConfigName, newConfiguration)
	}

	// Glama

	async handleGlamaCallback(code: string) {
		let apiKey: string
		try {
			const response = await axios.post("https://glama.ai/api/gateway/v1/auth/exchange-code", { code })
			if (response.data && response.data.apiKey) {
				apiKey = response.data.apiKey
			} else {
				throw new Error("Invalid response from Glama API")
			}
		} catch (error) {
			this.log(
				`Error exchanging code for API key: ${JSON.stringify(error, Object.getOwnPropertyNames(error), 2)}`,
			)
			throw error
		}

		const { apiConfiguration, currentApiConfigName } = await this.getState()

		const newConfiguration: ApiConfiguration = {
			...apiConfiguration,
			apiProvider: "glama",
			glamaApiKey: apiKey,
			glamaModelId: apiConfiguration?.glamaModelId || glamaDefaultModelId,
			glamaModelInfo: apiConfiguration?.glamaModelInfo || glamaDefaultModelInfo,
		}

		await this.upsertApiConfiguration(currentApiConfigName, newConfiguration)
	}

	// Requesty

	async handleRequestyCallback(code: string) {
		let { apiConfiguration, currentApiConfigName } = await this.getState()

		const newConfiguration: ApiConfiguration = {
			...apiConfiguration,
			apiProvider: "requesty",
			requestyApiKey: code,
			requestyModelId: apiConfiguration?.requestyModelId || requestyDefaultModelId,
			requestyModelInfo: apiConfiguration?.requestyModelInfo || requestyDefaultModelInfo,
		}

		await this.upsertApiConfiguration(currentApiConfigName, newConfiguration)
	}

	// Save configuration

	async upsertApiConfiguration(configName: string, apiConfiguration: ApiConfiguration) {
		try {
			await this.providerSettingsManager.saveConfig(configName, apiConfiguration)
			const listApiConfig = await this.providerSettingsManager.listConfig()

			await Promise.all([
				this.updateGlobalState("listApiConfigMeta", listApiConfig),
				this.updateApiConfiguration(apiConfiguration),
				this.updateGlobalState("currentApiConfigName", configName),
			])

			await this.postStateToWebview()
		} catch (error) {
			this.log(
				`Error create new api configuration: ${JSON.stringify(error, Object.getOwnPropertyNames(error), 2)}`,
			)
			vscode.window.showErrorMessage(t("common:errors.create_api_config"))
		}
	}

	// kilocode_change:
	async handleKiloCodeCallback(token: string) {
		const kilocode: ApiProvider = "kilocode"
		let { apiConfiguration, currentApiConfigName } = await this.getState()

		await this.upsertApiConfiguration(currentApiConfigName, {
			...apiConfiguration,
			apiProvider: "kilocode",
			kilocodeToken: token,
		})

		vscode.window.showInformationMessage("Kilo Code successfully configured!")

		if (this.getCurrentCline()) {
			this.getCurrentCline()!.api = buildApiHandler({
				apiProvider: kilocode,
				kilocodeToken: token,
			})
		}
	}

	// Task history

	async getTaskWithId(id: string): Promise<{
		historyItem: HistoryItem
		taskDirPath: string
		apiConversationHistoryFilePath: string
		uiMessagesFilePath: string
		apiConversationHistory: Anthropic.MessageParam[]
	}> {
		const history = this.getGlobalState("taskHistory") ?? []
		const historyItem = history.find((item) => item.id === id)

		if (historyItem) {
			const { getTaskDirectoryPath } = await import("../../shared/storagePathManager")
			const globalStoragePath = this.contextProxy.globalStorageUri.fsPath
			const taskDirPath = await getTaskDirectoryPath(globalStoragePath, id)
			const apiConversationHistoryFilePath = path.join(taskDirPath, GlobalFileNames.apiConversationHistory)
			const uiMessagesFilePath = path.join(taskDirPath, GlobalFileNames.uiMessages)
			const fileExists = await fileExistsAtPath(apiConversationHistoryFilePath)

			if (fileExists) {
				const apiConversationHistory = JSON.parse(await fs.readFile(apiConversationHistoryFilePath, "utf8"))

				return {
					historyItem,
					taskDirPath,
					apiConversationHistoryFilePath,
					uiMessagesFilePath,
					apiConversationHistory,
				}
			}
		}

		// if we tried to get a task that doesn't exist, remove it from state
		// FIXME: this seems to happen sometimes when the json file doesnt save to disk for some reason
		await this.deleteTaskFromState(id)
		throw new Error("Task not found")
	}

	async showTaskWithId(id: string) {
		if (id !== this.getCurrentCline()?.taskId) {
			// Non-current task.
			const { historyItem } = await this.getTaskWithId(id)
			await this.initClineWithHistoryItem(historyItem) // Clears existing task.
		}

		await this.postMessageToWebview({ type: "action", action: "chatButtonClicked" })
	}

	async exportTaskWithId(id: string) {
		const { historyItem, apiConversationHistory } = await this.getTaskWithId(id)
		await downloadTask(historyItem.ts, apiConversationHistory)
	}

	// this function deletes a task from task hidtory, and deletes it's checkpoints and delete the task folder
	async deleteTaskWithId(id: string) {
		try {
			// get the task directory full path
			const { taskDirPath } = await this.getTaskWithId(id)

			// remove task from stack if it's the current task
			if (id === this.getCurrentCline()?.taskId) {
				// if we found the taskid to delete - call finish to abort this task and allow a new task to be started,
				// if we are deleting a subtask and parent task is still waiting for subtask to finish - it allows the parent to resume (this case should neve exist)
				await this.finishSubTask(t("common:tasks.deleted"))
			}

			// delete task from the task history state
			await this.deleteTaskFromState(id)

			// Delete associated shadow repository or branch.
			// TODO: Store `workspaceDir` in the `HistoryItem` object.
			const globalStorageDir = this.contextProxy.globalStorageUri.fsPath
			const workspaceDir = this.cwd

			try {
				await ShadowCheckpointService.deleteTask({ taskId: id, globalStorageDir, workspaceDir })
			} catch (error) {
				console.error(
					`[deleteTaskWithId${id}] failed to delete associated shadow repository or branch: ${error instanceof Error ? error.message : String(error)}`,
				)
			}

			// delete the entire task directory including checkpoints and all content
			try {
				await fs.rm(taskDirPath, { recursive: true, force: true })
				console.log(`[deleteTaskWithId${id}] removed task directory`)
			} catch (error) {
				console.error(
					`[deleteTaskWithId${id}] failed to remove task directory: ${error instanceof Error ? error.message : String(error)}`,
				)
			}
		} catch (error) {
			// If task is not found, just remove it from state
			if (error instanceof Error && error.message === "Task not found") {
				await this.deleteTaskFromState(id)
				return
			}
			throw error
		}
	}

	async deleteTaskFromState(id: string) {
		const taskHistory = this.getGlobalState("taskHistory") ?? []
		const updatedTaskHistory = taskHistory.filter((task) => task.id !== id)
		await this.updateGlobalState("taskHistory", updatedTaskHistory)
		await this.postStateToWebview()
	}

	async postStateToWebview() {
		const state = await this.getStateToPostToWebview()
		this.postMessageToWebview({ type: "state", state })
	}

	async getStateToPostToWebview() {
		const {
			apiConfiguration,
			lastShownAnnouncementId,
			customInstructions,
			alwaysAllowReadOnly,
			alwaysAllowReadOnlyOutsideWorkspace,
			alwaysAllowWrite,
			alwaysAllowWriteOutsideWorkspace,
			alwaysAllowExecute,
			alwaysAllowBrowser,
			alwaysAllowMcp,
			alwaysAllowModeSwitch,
			alwaysAllowSubtasks,
			soundEnabled,
			ttsEnabled,
			ttsSpeed,
			diffEnabled,
			enableCheckpoints,
			taskHistory,
			soundVolume,
			browserViewportSize,
			screenshotQuality,
			remoteBrowserHost,
			remoteBrowserEnabled,
			cachedChromeHostUrl,
			writeDelayMs,
			terminalOutputLineLimit,
			terminalShellIntegrationTimeout,
			terminalCommandDelay,
			terminalPowershellCounter,
			terminalZshClearEolMark,
			terminalZshOhMy,
			terminalZshP10k,
			terminalZdotdir,
			fuzzyMatchThreshold,
			mcpEnabled,
			enableMcpServerCreation,
			alwaysApproveResubmit,
			requestDelaySeconds,
			currentApiConfigName,
			listApiConfigMeta,
			pinnedApiConfigs,
			mode,
			customModePrompts,
			customSupportPrompts,
			enhancementApiConfigId,
			autoApprovalEnabled,
			experiments,
			maxOpenTabsContext,
			maxWorkspaceFiles,
			browserToolEnabled,
			showRooIgnoredFiles,
			language,
			showAutoApproveMenu, // kilocode_change
			showGreeting,
			maxReadFileLine,
		} = await this.getState()

		const machineId = vscode.env.machineId
		const allowedCommands = vscode.workspace.getConfiguration("kilo-code").get<string[]>("allowedCommands") || []
		const cwd = this.cwd

		return {
			version: this.context.extension?.packageJSON?.version ?? "",
			apiConfiguration,
			customInstructions,
			// kilocode_change: default values set to true
			alwaysAllowReadOnly: alwaysAllowReadOnly ?? true,
			alwaysAllowReadOnlyOutsideWorkspace: alwaysAllowReadOnlyOutsideWorkspace ?? true,
			alwaysAllowWrite: alwaysAllowWrite ?? true,
			alwaysAllowWriteOutsideWorkspace: alwaysAllowWriteOutsideWorkspace ?? true,
			alwaysAllowExecute: alwaysAllowExecute ?? true,
			alwaysAllowBrowser: alwaysAllowBrowser ?? true,
			alwaysAllowMcp: alwaysAllowMcp ?? true,
			alwaysAllowModeSwitch: alwaysAllowModeSwitch ?? true,
			alwaysAllowSubtasks: alwaysAllowSubtasks ?? true,
			uriScheme: vscode.env.uriScheme,
			currentTaskItem: this.getCurrentCline()?.taskId
				? (taskHistory || []).find((item: HistoryItem) => item.id === this.getCurrentCline()?.taskId)
				: undefined,
			clineMessages: this.getCurrentCline()?.clineMessages || [],
			taskHistory: (taskHistory || [])
				.filter((item: HistoryItem) => item.ts && item.task)
				.sort((a: HistoryItem, b: HistoryItem) => b.ts - a.ts),
			soundEnabled: soundEnabled ?? false,
			ttsEnabled: ttsEnabled ?? false,
			ttsSpeed: ttsSpeed ?? 1.0,
			diffEnabled: diffEnabled ?? true,
			enableCheckpoints: enableCheckpoints ?? true,
<<<<<<< HEAD
			checkpointStorage: checkpointStorage ?? "task",
			shouldShowAnnouncement: false,
=======
			shouldShowAnnouncement:
				telemetrySetting !== "unset" && lastShownAnnouncementId !== this.latestAnnouncementId,
>>>>>>> ae2f98a6
			allowedCommands,
			soundVolume: soundVolume ?? 0.5,
			browserViewportSize: browserViewportSize ?? "900x600",
			screenshotQuality: screenshotQuality ?? 75,
			remoteBrowserHost,
			remoteBrowserEnabled: remoteBrowserEnabled ?? false,
			cachedChromeHostUrl: cachedChromeHostUrl,
			writeDelayMs: writeDelayMs ?? 1000,
			terminalOutputLineLimit: terminalOutputLineLimit ?? 500,
			terminalShellIntegrationTimeout: terminalShellIntegrationTimeout ?? TERMINAL_SHELL_INTEGRATION_TIMEOUT,
			terminalCommandDelay: terminalCommandDelay ?? 0,
			terminalPowershellCounter: terminalPowershellCounter ?? false,
			terminalZshClearEolMark: terminalZshClearEolMark ?? true,
			terminalZshOhMy: terminalZshOhMy ?? false,
			terminalZshP10k: terminalZshP10k ?? false,
			terminalZdotdir: terminalZdotdir ?? false,
			fuzzyMatchThreshold: fuzzyMatchThreshold ?? 1.0,
			mcpEnabled: mcpEnabled ?? true,
			enableMcpServerCreation: enableMcpServerCreation ?? true,
			alwaysApproveResubmit: alwaysApproveResubmit ?? false,
			requestDelaySeconds: requestDelaySeconds ?? 10,
			currentApiConfigName: currentApiConfigName ?? "default",
			listApiConfigMeta: listApiConfigMeta ?? [],
			pinnedApiConfigs: pinnedApiConfigs ?? {},
			mode: mode ?? defaultModeSlug,
			customModePrompts: customModePrompts ?? {},
			customSupportPrompts: customSupportPrompts ?? {},
			enhancementApiConfigId,
			autoApprovalEnabled: autoApprovalEnabled ?? true,
			customModes: await this.customModesManager.getCustomModes(),
			experiments: experiments ?? experimentDefault,
			mcpServers: this.mcpHub?.getAllServers() ?? [],
			maxOpenTabsContext: maxOpenTabsContext ?? 20,
			maxWorkspaceFiles: maxWorkspaceFiles ?? 200,
			cwd,
			browserToolEnabled: browserToolEnabled ?? true,
			machineId,
			showRooIgnoredFiles: showRooIgnoredFiles ?? true,
			showAutoApproveMenu: showAutoApproveMenu ?? false, // kilocode_change
			language,
			renderContext: this.renderContext,
			maxReadFileLine: maxReadFileLine ?? 500,
			settingsImportedAt: this.settingsImportedAt,
			showGreeting: showGreeting ?? true, // Ensure showGreeting is included in the returned state
		}
	}

	/**
	 * Storage
	 * https://dev.to/kompotkot/how-to-use-secretstorage-in-your-vscode-extensions-2hco
	 * https://www.eliostruyf.com/devhack-code-extension-storage-options/
	 */

	async getState() {
		const stateValues = this.contextProxy.getValues()

		const customModes = await this.customModesManager.getCustomModes()

		// Determine apiProvider with the same logic as before.
		const apiProvider: ApiProvider = stateValues.apiProvider ? stateValues.apiProvider : "kilocode" // kilocode_change: fall back to kilocode

		// Build the apiConfiguration object combining state values and secrets.
		const providerSettings = this.contextProxy.getProviderSettings()

		// Ensure apiProvider is set properly if not already in state
		if (!providerSettings.apiProvider) {
			providerSettings.apiProvider = apiProvider
		}

		// Return the same structure as before
		return {
			apiConfiguration: providerSettings,
			lastShownAnnouncementId: stateValues.lastShownAnnouncementId,
			customInstructions: stateValues.customInstructions,
			apiModelId: stateValues.apiModelId,
			alwaysAllowReadOnly: stateValues.alwaysAllowReadOnly ?? true,
			alwaysAllowReadOnlyOutsideWorkspace: stateValues.alwaysAllowReadOnlyOutsideWorkspace ?? true,
			alwaysAllowWrite: stateValues.alwaysAllowWrite ?? true,
			alwaysAllowWriteOutsideWorkspace: stateValues.alwaysAllowWriteOutsideWorkspace ?? true,
			alwaysAllowExecute: stateValues.alwaysAllowExecute ?? true,
			alwaysAllowBrowser: stateValues.alwaysAllowBrowser ?? true,
			alwaysAllowMcp: stateValues.alwaysAllowMcp ?? true,
			alwaysAllowModeSwitch: stateValues.alwaysAllowModeSwitch ?? true,
			alwaysAllowSubtasks: stateValues.alwaysAllowSubtasks ?? true,
			taskHistory: stateValues.taskHistory,
			allowedCommands: stateValues.allowedCommands,
			soundEnabled: stateValues.soundEnabled ?? false,
			ttsEnabled: stateValues.ttsEnabled ?? false,
			ttsSpeed: stateValues.ttsSpeed ?? 1.0,
			diffEnabled: stateValues.diffEnabled ?? true,
			enableCheckpoints: stateValues.enableCheckpoints ?? true,
			soundVolume: stateValues.soundVolume,
			browserViewportSize: stateValues.browserViewportSize ?? "900x600",
			screenshotQuality: stateValues.screenshotQuality ?? 75,
			remoteBrowserHost: stateValues.remoteBrowserHost,
			remoteBrowserEnabled: stateValues.remoteBrowserEnabled ?? true,
			cachedChromeHostUrl: stateValues.cachedChromeHostUrl as string | undefined,
			fuzzyMatchThreshold: stateValues.fuzzyMatchThreshold ?? 1.0,
			writeDelayMs: stateValues.writeDelayMs ?? 1000,
			terminalOutputLineLimit: stateValues.terminalOutputLineLimit ?? 500,
			terminalShellIntegrationTimeout:
				stateValues.terminalShellIntegrationTimeout ?? TERMINAL_SHELL_INTEGRATION_TIMEOUT,
			terminalCommandDelay: stateValues.terminalCommandDelay ?? 0,
			terminalPowershellCounter: stateValues.terminalPowershellCounter ?? false,
			terminalZshClearEolMark: stateValues.terminalZshClearEolMark ?? true,
			terminalZshOhMy: stateValues.terminalZshOhMy ?? false,
			terminalZshP10k: stateValues.terminalZshP10k ?? false,
			terminalZdotdir: stateValues.terminalZdotdir ?? false,
			mode: stateValues.mode ?? defaultModeSlug,
			language: stateValues.language ?? formatLanguage(vscode.env.language),
			mcpEnabled: stateValues.mcpEnabled ?? true,
			enableMcpServerCreation: stateValues.enableMcpServerCreation ?? true,
			alwaysApproveResubmit: stateValues.alwaysApproveResubmit ?? false,
			requestDelaySeconds: Math.max(5, stateValues.requestDelaySeconds ?? 10),
			currentApiConfigName: stateValues.currentApiConfigName ?? "default",
			listApiConfigMeta: stateValues.listApiConfigMeta ?? [],
			pinnedApiConfigs: stateValues.pinnedApiConfigs ?? {},
			modeApiConfigs: stateValues.modeApiConfigs ?? ({} as Record<Mode, string>),
			customModePrompts: stateValues.customModePrompts ?? {},
			customSupportPrompts: stateValues.customSupportPrompts ?? {},
			enhancementApiConfigId: stateValues.enhancementApiConfigId,
			experiments: stateValues.experiments ?? experimentDefault,
			autoApprovalEnabled: stateValues.autoApprovalEnabled ?? true,
			customModes,
			maxOpenTabsContext: stateValues.maxOpenTabsContext ?? 20,
			maxWorkspaceFiles: stateValues.maxWorkspaceFiles ?? 200,
			openRouterUseMiddleOutTransform: stateValues.openRouterUseMiddleOutTransform ?? true,
			browserToolEnabled: stateValues.browserToolEnabled ?? true,
			showRooIgnoredFiles: stateValues.showRooIgnoredFiles ?? true,
			showAutoApproveMenu: stateValues.showAutoApproveMenu ?? false, // kilocode_change
			maxReadFileLine: stateValues.maxReadFileLine ?? 500,
			showGreeting: stateValues.showGreeting ?? true, // Ensure showGreeting is returned by getState
		}
	}

	async updateTaskHistory(item: HistoryItem): Promise<HistoryItem[]> {
		const history = (this.getGlobalState("taskHistory") as HistoryItem[] | undefined) || []
		const existingItemIndex = history.findIndex((h) => h.id === item.id)

		if (existingItemIndex !== -1) {
			history[existingItemIndex] = item
		} else {
			history.push(item)
		}

		await this.updateGlobalState("taskHistory", history)
		return history
	}

	// ContextProxy

	// @deprecated - Use `ContextProxy#setValue` instead.
	private async updateGlobalState<K extends keyof GlobalState>(key: K, value: GlobalState[K]) {
		await this.contextProxy.setValue(key, value)
	}

	// @deprecated - Use `ContextProxy#getValue` instead.
	private getGlobalState<K extends keyof GlobalState>(key: K) {
		return this.contextProxy.getValue(key)
	}

	public async setValue<K extends keyof RooCodeSettings>(key: K, value: RooCodeSettings[K]) {
		await this.contextProxy.setValue(key, value)
	}

	public getValue<K extends keyof RooCodeSettings>(key: K) {
		return this.contextProxy.getValue(key)
	}

	public getValues() {
		return this.contextProxy.getValues()
	}

	public async setValues(values: RooCodeSettings) {
		await this.contextProxy.setValues(values)
	}

	// cwd

	get cwd() {
		return getWorkspacePath()
	}

	// dev

	async resetState() {
		const answer = await vscode.window.showInformationMessage(
			t("common:confirmation.reset_state"),
			{ modal: true },
			t("common:answers.yes"),
		)

		if (answer !== t("common:answers.yes")) {
			return
		}

		await this.contextProxy.resetAllState()
		await this.providerSettingsManager.resetAllConfigs()
		await this.customModesManager.resetCustomModes()
		await this.removeClineFromStack()
		await this.postStateToWebview()
		await this.postMessageToWebview({ type: "action", action: "chatButtonClicked" })
	}

	// logging

	public log(message: string) {
		this.outputChannel.appendLine(message)
		console.log(message)
	}

	// integration tests

	get viewLaunched() {
		return this.isViewLaunched
	}

	get messages() {
		return this.getCurrentCline()?.clineMessages || []
	}

	// Add public getter
	public getMcpHub(): McpHub | undefined {
		return this.mcpHub
	}

	// kilocode_change:
	// MCP Marketplace

	private async fetchMcpMarketplaceFromApi(silent: boolean = false): Promise<McpMarketplaceCatalog | undefined> {
		try {
			const response = await axios.get("https://api.cline.bot/v1/mcp/marketplace", {
				headers: {
					"Content-Type": "application/json",
				},
			})

			if (!response.data) {
				throw new Error("Invalid response from MCP marketplace API")
			}

			const catalog: McpMarketplaceCatalog = {
				items: (response.data || []).map((item: any) => ({
					...item,
					githubStars: item.githubStars ?? 0,
					downloadCount: item.downloadCount ?? 0,
					tags: item.tags ?? [],
				})),
			}

			await this.updateGlobalState("mcpMarketplaceCatalog", catalog)
			return catalog
		} catch (error) {
			console.error("Failed to fetch MCP marketplace:", error)
			if (!silent) {
				const errorMessage = error instanceof Error ? error.message : "Failed to fetch MCP marketplace"
				await this.postMessageToWebview({
					type: "mcpMarketplaceCatalog",
					error: errorMessage,
				})
				vscode.window.showErrorMessage(errorMessage)
			}
			return undefined
		}
	}

	async silentlyRefreshMcpMarketplace() {
		try {
			const catalog = await this.fetchMcpMarketplaceFromApi(true)
			if (catalog) {
				await this.postMessageToWebview({
					type: "mcpMarketplaceCatalog",
					mcpMarketplaceCatalog: catalog,
				})
			}
		} catch (error) {
			console.error("Failed to silently refresh MCP marketplace:", error)
		}
	}

	async fetchMcpMarketplace(forceRefresh: boolean = false) {
		try {
			// Check if we have cached data
			const cachedCatalog = (await this.getGlobalState("mcpMarketplaceCatalog")) as
				| McpMarketplaceCatalog
				| undefined
			if (!forceRefresh && cachedCatalog?.items) {
				await this.postMessageToWebview({
					type: "mcpMarketplaceCatalog",
					mcpMarketplaceCatalog: cachedCatalog,
				})
				return
			}

			const catalog = await this.fetchMcpMarketplaceFromApi(false)
			if (catalog) {
				await this.postMessageToWebview({
					type: "mcpMarketplaceCatalog",
					mcpMarketplaceCatalog: catalog,
				})
			}
		} catch (error) {
			console.error("Failed to handle cached MCP marketplace:", error)
			const errorMessage = error instanceof Error ? error.message : "Failed to handle cached MCP marketplace"
			await this.postMessageToWebview({
				type: "mcpMarketplaceCatalog",
				error: errorMessage,
			})
			vscode.window.showErrorMessage(errorMessage)
		}
	}

	async downloadMcp(mcpId: string) {
		try {
			// First check if we already have this MCP server installed
			const servers = this.mcpHub?.getServers() || []
			const isInstalled = servers.some((server: McpServer) => server.name === mcpId)

			if (isInstalled) {
				throw new Error("This MCP server is already installed")
			}

			// Fetch server details from marketplace
			const response = await axios.post<McpDownloadResponse>(
				"https://api.cline.bot/v1/mcp/download",
				{ mcpId },
				{
					headers: { "Content-Type": "application/json" },
					timeout: 10000,
				},
			)

			if (!response.data) {
				throw new Error("Invalid response from MCP marketplace API")
			}

			console.log("[downloadMcp] Response from download API", { response })

			const mcpDetails = response.data

			// Validate required fields
			if (!mcpDetails.githubUrl) {
				throw new Error("Missing GitHub URL in MCP download response")
			}
			if (!mcpDetails.readmeContent) {
				throw new Error("Missing README content in MCP download response")
			}

			// Send details to webview
			await this.postMessageToWebview({
				type: "mcpDownloadDetails",
				mcpDownloadDetails: mcpDetails,
			})

			// Create task with context from README and added guidelines for MCP server installation
			const task = `Set up the MCP server from ${mcpDetails.githubUrl} while adhering to these MCP server installation rules:
- Use "${mcpDetails.mcpId}" as the server name in ${GlobalFileNames.mcpSettings}.
- Create the directory for the new MCP server before starting installation.
- Use commands aligned with the user's shell and operating system best practices.
- The following README may contain instructions that conflict with the user's OS, in which case proceed thoughtfully.
- Once installed, demonstrate the server's capabilities by using one of its tools.
Here is the project's README to help you get started:\n\n${mcpDetails.readmeContent}\n${mcpDetails.llmsInstallationContent}`

			// Initialize task and show chat view
			await this.initClineWithTask(task)
			await this.postMessageToWebview({
				type: "action",
				action: "chatButtonClicked",
			})
		} catch (error) {
			console.error("Failed to download MCP:", error)
			let errorMessage = "Failed to download MCP"

			if (axios.isAxiosError(error)) {
				if (error.code === "ECONNABORTED") {
					errorMessage = "Request timed out. Please try again."
				} else if (error.response?.status === 404) {
					errorMessage = "MCP server not found in marketplace."
				} else if (error.response?.status === 500) {
					errorMessage = "Internal server error. Please try again later."
				} else if (!error.response && error.request) {
					errorMessage = "Network error. Please check your internet connection."
				}
			} else if (error instanceof Error) {
				errorMessage = error.message
			}

			// Show error in both notification and marketplace UI
			vscode.window.showErrorMessage(errorMessage)
			await this.postMessageToWebview({
				type: "mcpDownloadDetails",
				error: errorMessage,
			})
		}
	}
	// end kilocode_change
}<|MERGE_RESOLUTION|>--- conflicted
+++ resolved
@@ -267,9 +267,6 @@
 		promptType: keyof typeof ACTION_NAMES,
 		params: Record<string, string | any[]>,
 	): Promise<void> {
-		// Capture telemetry for code action usage
-		telemetryService.captureCodeActionUsed(promptType)
-
 		const visibleProvider = await ClineProvider.getInstance()
 
 		if (!visibleProvider) {
@@ -303,8 +300,6 @@
 		promptType: "TERMINAL_ADD_TO_CONTEXT" | "TERMINAL_FIX" | "TERMINAL_EXPLAIN",
 		params: Record<string, string | any[]>,
 	): Promise<void> {
-		// Capture telemetry for terminal action usage
-		telemetryService.captureCodeActionUsed(promptType)
 		const visibleProvider = await ClineProvider.getInstance()
 		if (!visibleProvider) {
 			return
@@ -1269,13 +1264,7 @@
 			ttsSpeed: ttsSpeed ?? 1.0,
 			diffEnabled: diffEnabled ?? true,
 			enableCheckpoints: enableCheckpoints ?? true,
-<<<<<<< HEAD
-			checkpointStorage: checkpointStorage ?? "task",
 			shouldShowAnnouncement: false,
-=======
-			shouldShowAnnouncement:
-				telemetrySetting !== "unset" && lastShownAnnouncementId !== this.latestAnnouncementId,
->>>>>>> ae2f98a6
 			allowedCommands,
 			soundVolume: soundVolume ?? 0.5,
 			browserViewportSize: browserViewportSize ?? "900x600",
