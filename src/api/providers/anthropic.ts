--- conflicted
+++ resolved
@@ -38,14 +38,10 @@
 
 		switch (modelId) {
 			case "claude-sonnet-4-20250514":
-<<<<<<< HEAD
-=======
 			case "claude-opus-4-20250514":
->>>>>>> 48ca890c
 			case "claude-3-7-sonnet-20250219":
 			case "claude-3-5-sonnet-20241022":
 			case "claude-3-5-haiku-20241022":
-			case "claude-opus-4-20250514":
 			case "claude-3-opus-20240229":
 			case "claude-3-haiku-20240307": {
 				/**
